namespace TPRandomizer
{
    using System.Collections.Generic;
    using System.Linq;
    using Newtonsoft.Json;
    using Newtonsoft.Json.Converters;
    using TPRandomizer.SSettings.Enums;

    [JsonConverter(typeof(StringEnumConverter))]
    public enum Item : byte
    {
        Recovery_Heart = 0x00,
        Green_Rupee = 0x01,
        Blue_Rupee = 0x02,
        Yellow_Rupee = 0x03,
        Red_Rupee = 0x04,
        Purple_Rupee = 0x05,
        Orange_Rupee = 0x06,
        Silver_Rupee = 0x07,

        /*Borrow_Bomb_Bag?	=	0x08,*/
        /*Progressive_Bomb_Bag?	=	0x09,*/
        Bombs_5 = 0x0A,
        Bombs_10 = 0x0B,
        Bombs_20 = 0x0C,
        Bombs_30 = 0x0D,
        Arrows_10 = 0x0E,
        Arrows_20 = 0x0F,
        Arrows_30 = 0x10,
        Arrows_1 = 0x11,
        Seeds_50 = 0x12,

        Foolish_Item = 0x13, // Custom Item added for the Randomizer.
        Foolish_Item_2 = 0x14, // Custom Item added for the Randomizer.
        Foolish_Item_3 = 0x15, // Custom Item added for the Randomizer.
        Water_Bombs_5 = 0x16,
        Water_Bombs_10 = 0x17,
        Water_Bombs_15 = 0x18,
        Water_Bombs_3 = 0x19,
        Bomblings_5 = 0x1A,
        Bomblings_10 = 0x1B,
        Bomblings_3 = 0x1C,
        Bombling_1 = 0x1D,
        Fairy = 0x1E,
        Recovery_Heart_x3 = 0x1F,
        Small_Key = 0x20,
        Piece_of_Heart = 0x21,
        Heart_Container = 0x22,
        Dungeon_Map = 0x23,
        Compass = 0x24,
        Ooccoo_FT = 0x25,
        Big_Key = 0x26,
        Ooccoo_Jr = 0x27,
        Ordon_Sword = 0x28,
        Master_Sword = 0x29,
        Ordon_Shield = 0x2A,
        Wooden_Shield = 0x2B,
        Hylian_Shield = 0x2C,
        Ooccoos_Note = 0x2D,
        Ordon_Clothing = 0x2E,
        Heros_Clothes = 0x2F,
        Magic_Armor = 0x30,
        Zora_Armor = 0x31,
        Shadow_Crystal = 0x32,
        Ooccoo_Dungeon = 0x33,

        /*unused*/
        Small_Wallet = 0x34,
        Progressive_Wallet = 0x35,
        Giant_Wallet = 0x36,

        /*Piece_of_Heart_2?	=	0x37,*/
        /*Piece_of_Heart_3?	=	0x38,*/
        /*Piece_of_Heart_4?	=	0x39,*/
        /*Piece_of_Heart_5?	=	0x3A,*/
        /*sword?	=	0x3B,*/
        /*?	=	0x3C,*/
        Coral_Earring = 0x3D,
        Hawkeye = 0x3E,
        Progressive_Sword = 0x3F,
        Boomerang = 0x40,
        Spinner = 0x41,
        Ball_and_Chain = 0x42,
        Progressive_Bow = 0x43,
        Progressive_Clawshot = 0x44,
        Iron_Boots = 0x45,
        Progressive_Dominion_Rod = 0x46,
        Double_Clawshot = 0x47,
        Lantern = 0x48,
        Master_Sword_Light = 0x49,
        Progressive_Fishing_Rod = 0x4A,
        Slingshot = 0x4B,
        Dominion_Rod_Uncharged = 0x4C,

        /*?	=	0x4D,*/
        /*?	=	0x4E,*/
        Giant_Bomb_Bag = 0x4F,
        Barnes_Bomb_Bag = 0x50,
        Filled_Bomb_Bag = 0x51,

        /*Giant_Bomb_Bag?	=	0x52,*/
        /*?	=	0x53,*/
        /*unused*/
        Small_Quiver = 0x54,
        Big_Quiver = 0x55,
        Giant_Quiver = 0x56,

        /*?	=	0x57,*/
        Fishing_Rod_Lure = 0x58,
        Bow_Bombs = 0x59,
        Bow_Hawkeye = 0x5A,
        Fishing_Rod_Bee_Larva = 0x5B,
        Fishing_Rod_Coral_Earring = 0x5C,
        Fishing_Rod_Worm = 0x5D,
        Fishing_Rod_Earring_Bee_Larva = 0x5E,
        Fishing_Rod_Earring_Worm = 0x5F,
        Empty_Bottle = 0x60,
        Red_Potion_Shop = 0x61,
        Green_Potion = 0x62,
        Blue_Potion = 0x63,
        Milk = 0x64,
        Sera_Bottle = 0x65,
        Lantern_Oil_Shop = 0x66,
        Water = 0x67,
        Lantern_Oil_Scooped = 0x68,
        Red_Potion_Scooped = 0x69,
        Nasty_soup = 0x6A,
        Hot_spring_water_Scooped = 0x6B,
        Fairy_Bottle = 0x6C,
        Hot_Spring_Water_Shop = 0x6D,
        Lantern_Refill_Scooped = 0x6E,
        Lantern_Refill_Shop = 0x6F,
        Bomb_Bag_Regular_Bombs = 0x70,
        Bomb_Bag_Water_Bombs = 0x71,
        Bomb_Bag_Bomblings = 0x72,
        Fairy_Tears = 0x73,
        Worm = 0x74,
        Jovani_Bottle = 0x75,
        Bee_Larva_Scooped = 0x76,
        Rare_Chu_Jelly = 0x77,
        Red_Chu_Jelly = 0x78,
        Blue_Chu_Jelly = 0x79,
        Green_Chu_Jelly = 0x7A,
        Yellow_Chu_Jelly = 0x7B,
        Purple_Chu_Jelly = 0x7C,
        Simple_Soup = 0x7D,
        Good_Soup = 0x7E,
        Superb_Soup = 0x7F,
        Renados_Letter = 0x80,
        Invoice = 0x81,
        Wooden_Statue = 0x82,
        Ilias_Charm = 0x83,
        Horse_Call = 0x84,
        Forest_Temple_Small_Key = 0x85, /*custom*/
        Goron_Mines_Small_Key = 0x86, /*custom*/
        Lakebed_Temple_Small_Key = 0x87, /*custom*/
        Arbiters_Grounds_Small_Key = 0x88, /*custom*/
        Snowpeak_Ruins_Small_Key = 0x89, /*custom*/
        Temple_of_Time_Small_Key = 0x8A, /*custom*/
        City_in_The_Sky_Small_Key = 0x8B, /*custom*/
        Palace_of_Twilight_Small_Key = 0x8C, /*custom*/
        Hyrule_Castle_Small_Key = 0x8D, /*custom*/
        Gerudo_Desert_Bulblin_Camp_Key = 0x8E, /*custom*/

        /*unused 0x8F */
        Aurus_Memo = 0x90,
        Asheis_Sketch = 0x91,
        Forest_Temple_Big_Key = 0x92, /*custom*/
        Lakebed_Temple_Big_Key = 0x93, /*custom*/
        Arbiters_Grounds_Big_Key = 0x94, /*custom*/
        Temple_of_Time_Big_Key = 0x95, /*custom*/
        City_in_The_Sky_Big_Key = 0x96, /*custom*/
        Palace_of_Twilight_Big_Key = 0x97, /*custom*/
        Hyrule_Castle_Big_Key = 0x98, /*custom*/
        Forest_Temple_Compass = 0x99, /*custom*/
        Goron_Mines_Compass = 0x9A, /*custom*/
        Lakebed_Temple_Compass = 0x9B, /*custom*/
        Lantern_Yellow_Chu_Chu = 0x9C,
        Coro_Bottle = 0x9D,
        Bee_Larva_Shop = 0x9E,
        Black_Chu_Jelly = 0x9F,

        /*unused*/
        Tear_Of_Light = 0xA0,
        Vessel_Of_Light_Faron = 0xA1,
        Vessel_Of_Light_Eldin = 0xA2,
        Vessel_Of_Light_Lanayru = 0xA3,

        /*unused*/
        Vessel_Of_Light_Full = 0xA4,
        Progressive_Mirror_Shard = 0xA5,
        Mirror_Piece_3 = 0xA6,
        Mirror_Piece_4 = 0xA7,
        Arbiters_Grounds_Compass = 0xA8, /*custom*/
        Snowpeak_Ruins_Compass = 0xA9, /*custom*/
        Temple_of_Time_Compass = 0xAA, /*custom*/
        City_in_The_Sky_Compass = 0xAB, /*custom*/
        Palace_of_Twilight_Compass = 0xAC, /*custom*/
        Hyrule_Castle_Compass = 0xAD, /*custom*/

        /*Unused	=	0xAE,*/
        /*Unused	=	0xAF,*/
        Ilias_Scent = 0xB0,

        /*Unused_Scent?	=	0xB1,*/
        Poe_Scent = 0xB2,
        Reekfish_Scent = 0xB3,
        Youths_Scent = 0xB4,
        Medicine_Scent = 0xB5,
        Forest_Temple_Dungeon_Map = 0xB6,
        Goron_Mines_Dungeon_Map = 0xB7,
        Lakebed_Temple_Dungeon_Map = 0xB8,
        Arbiters_Grounds_Dungeon_Map = 0xB9,
        Snowpeak_Ruins_Dungeon_Map = 0xBA,
        Temple_of_Time_Dungeon_Map = 0xBB,
        City_in_The_Sky_Dungeon_Map = 0xBC,
        Palace_of_Twilight_Dungeon_Map = 0xBD,
        Hyrule_Castle_Dungeon_Map = 0xBE,

        /*Bottle_Insides?	=	0xBF,*/
        Male_Beetle = 0xC0,
        Female_Beetle = 0xC1,
        Male_Butterfly = 0xC2,
        Female_Butterfly = 0xC3,
        Male_Stag_Beetle = 0xC4,
        Female_Stag_Beetle = 0xC5,
        Male_Grasshopper = 0xC6,
        Female_Grasshopper = 0xC7,
        Male_Phasmid = 0xC8,
        Female_Phasmid = 0xC9,
        Male_Pill_Bug = 0xCA,
        Female_Pill_Bug = 0xCB,
        Male_Mantis = 0xCC,
        Female_Mantis = 0xCD,
        Male_Ladybug = 0xCE,
        Female_Ladybug = 0xCF,
        Male_Snail = 0xD0,
        Female_Snail = 0xD1,
        Male_Dragonfly = 0xD2,
        Female_Dragonfly = 0xD3,
        Male_Ant = 0xD4,
        Female_Ant = 0xD5,
        Male_Dayfly = 0xD6,
        Female_Dayfly = 0xD7,
        Progressive_Fused_Shadow = 0xD8,
        Fused_Shadow_2 = 0xD9,
        Fused_Shadow_3 = 0xDA,
        Ancient_Sky_Book_First_Character = 0xDB, /*custom*/
        Ancient_Sky_Book_Second_Character = 0xDC, /*custom*/
        Ancient_Sky_Book_Third_Character = 0xDD, /*custom*/
        Ancient_Sky_Book_Fourth_Character = 0xDE, /*custom*/
        Ancient_Sky_Book_Fifth_Character = 0xDF, /*custom*/
        Poe_Soul = 0xE0,
        Progressive_Hidden_Skill = 0xE1,
        Shield_Attack = 0xE2,
        Back_Slice = 0xE3,
        Helm_Splitter = 0xE4,
        Mortal_Draw = 0xE5,
        Jump_Strike = 0xE6,
        Great_Spin = 0xE7,

        /*?	=	0xE8,*/
        Progressive_Sky_Book = 0xE9,
        Ancient_Sky_Book_Partly_Filled = 0xEA,
        Ancient_Sky_Book_Completed = 0xEB,
        Ooccoo_CitS = 0xEC,
        Purple_Rupee_Links_House = 0xED,
        North_Faron_Woods_Gate_Key = 0xEE,

        /*Blue_Fire?	=	0xEF,*/
        /*Blue_Fire?	=	0xF0,*/
        /*Blue_Fire?	=	0xF1,*/
        /*Blue_Fire?	=	0xF2,*/
        Gate_Keys = 0xF3,
        Snowpeak_Ruins_Ordon_Pumpkin = 0xF4,
        Snowpeak_Ruins_Ordon_Goat_Cheese = 0xF5,
        Snowpeak_Ruins_Bedroom_Key = 0xF6,

        /*Shield?	=	0xF7,*/
        Got_Lantern_Back = 0xF8,
        Goron_Mines_Key_Shard = 0xF9,
        Goron_Mines_Key_Shard_Second = 0xFA,
        Goron_Mines_Key_Shard_3 = 0xFB,

        /*Key?	=	0xFC,*/
        Goron_Mines_Big_Key = 0xFD,
        Coro_Key = 0xFE,
        Gives_Vanilla = 0xFF
    };

    public class ItemFunctions
    {
        public List<Item> RandomizedImportantItems = new();
        public List<Item> StartingItems = new(); // Any items that the player starts with as selected by the gui.
        public List<Item> RandomizedDungeonRegionItems = new(); // Items that are shuffled among dungeons.
        public List<Item> JunkItems = new(); // Extra junk items that are put in the pool if there are checks left and all items have been placed..
        public List<Item> BaseItemPool = new(); // The list of Items that have yet to be randomized..
        public List<Item> heldItems = new(); // The list of items that the player currently has. This is to be used when emulating the playthrough..

        public List<Item> ItemWheelItems =
            new()
            {
                Item.Progressive_Clawshot,
                Item.Progressive_Dominion_Rod,
                Item.Ball_and_Chain,
                Item.Spinner,
                Item.Progressive_Bow,
                Item.Iron_Boots,
                Item.Boomerang,
                Item.Lantern,
                Item.Slingshot,
                Item.Progressive_Fishing_Rod,
                Item.Hawkeye,
                Item.Filled_Bomb_Bag,
                Item.Filled_Bomb_Bag,
                Item.Filled_Bomb_Bag,
                Item.Empty_Bottle,
                Item.Jovani_Bottle,
                Item.Sera_Bottle,
                Item.Coro_Bottle,
                Item.Aurus_Memo,
                Item.Renados_Letter, // Covers letter, invoice, statue, charm. It doesn't matter which item you
                // have in the chain, as long as you have the slot available.
                Item.Horse_Call,
            };

        public List<Item> ShuffledDungeonRewards = new();
        internal List<Item> VanillaDungeonRewards =
            new()
            {
                Item.Progressive_Fused_Shadow,
                Item.Progressive_Fused_Shadow,
                Item.Progressive_Fused_Shadow,
                Item.Progressive_Mirror_Shard,
                Item.Progressive_Mirror_Shard,
                Item.Progressive_Mirror_Shard,
            };

        internal List<Item> RegionSmallKeys =
            new()
            {
                Item.Gerudo_Desert_Bulblin_Camp_Key,
                Item.North_Faron_Woods_Gate_Key,
                Item.Forest_Temple_Small_Key,
                Item.Forest_Temple_Small_Key,
                Item.Forest_Temple_Small_Key,
                Item.Forest_Temple_Small_Key,
                Item.Goron_Mines_Small_Key,
                Item.Goron_Mines_Small_Key,
                Item.Goron_Mines_Small_Key,
                Item.Lakebed_Temple_Small_Key,
                Item.Lakebed_Temple_Small_Key,
                Item.Lakebed_Temple_Small_Key,
                Item.Arbiters_Grounds_Small_Key,
                Item.Arbiters_Grounds_Small_Key,
                Item.Arbiters_Grounds_Small_Key,
                Item.Arbiters_Grounds_Small_Key,
                Item.Arbiters_Grounds_Small_Key,
                Item.Snowpeak_Ruins_Small_Key,
                Item.Snowpeak_Ruins_Small_Key,
                Item.Snowpeak_Ruins_Small_Key,
                Item.Snowpeak_Ruins_Small_Key,
                Item.Temple_of_Time_Small_Key,
                Item.Temple_of_Time_Small_Key,
                Item.Temple_of_Time_Small_Key,
                Item.City_in_The_Sky_Small_Key,
                Item.Palace_of_Twilight_Small_Key,
                Item.Palace_of_Twilight_Small_Key,
                Item.Palace_of_Twilight_Small_Key,
                Item.Palace_of_Twilight_Small_Key,
                Item.Palace_of_Twilight_Small_Key,
                Item.Palace_of_Twilight_Small_Key,
                Item.Palace_of_Twilight_Small_Key,
                Item.Hyrule_Castle_Small_Key,
                Item.Hyrule_Castle_Small_Key,
                Item.Hyrule_Castle_Small_Key,
                Item.Snowpeak_Ruins_Ordon_Pumpkin,
                Item.Snowpeak_Ruins_Ordon_Goat_Cheese,
            };
        private readonly List<Item> PlentifulRegionSmallKeys =
            new()
            {
                Item.Forest_Temple_Small_Key,
                Item.Goron_Mines_Small_Key,
                Item.Lakebed_Temple_Small_Key,
                Item.Arbiters_Grounds_Small_Key,
                Item.Snowpeak_Ruins_Small_Key,
                Item.Temple_of_Time_Small_Key,
                Item.City_in_The_Sky_Small_Key,
                Item.Palace_of_Twilight_Small_Key,
                Item.Hyrule_Castle_Small_Key,
                Item.Snowpeak_Ruins_Ordon_Pumpkin,
                Item.Snowpeak_Ruins_Ordon_Goat_Cheese,
            };

        internal List<Item> DungeonBigKeys =
            new()
            {
                Item.Forest_Temple_Big_Key,
                Item.Goron_Mines_Key_Shard,
                Item.Goron_Mines_Key_Shard,
                Item.Goron_Mines_Key_Shard,
                Item.Lakebed_Temple_Big_Key,
                Item.Arbiters_Grounds_Big_Key,
                Item.Temple_of_Time_Big_Key,
                Item.Snowpeak_Ruins_Bedroom_Key,
                Item.City_in_The_Sky_Big_Key,
                Item.Palace_of_Twilight_Big_Key,
                Item.Hyrule_Castle_Big_Key,
            };
        private readonly List<Item> PlentifulDungeonBigKeys =
            new()
            {
                Item.Forest_Temple_Big_Key,
                Item.Goron_Mines_Key_Shard,
                Item.Lakebed_Temple_Big_Key,
                Item.Arbiters_Grounds_Big_Key,
                Item.Temple_of_Time_Big_Key,
                Item.Snowpeak_Ruins_Bedroom_Key,
                Item.City_in_The_Sky_Big_Key,
                Item.Palace_of_Twilight_Big_Key,
                Item.Hyrule_Castle_Big_Key,
            };

        internal List<Item> DungeonMapsAndCompasses =
            new()
            {
                Item.Forest_Temple_Dungeon_Map,
                Item.Forest_Temple_Compass,
                Item.Goron_Mines_Dungeon_Map,
                Item.Goron_Mines_Compass,
                Item.Lakebed_Temple_Dungeon_Map,
                Item.Lakebed_Temple_Compass,
                Item.Arbiters_Grounds_Dungeon_Map,
                Item.Arbiters_Grounds_Compass,
                Item.Snowpeak_Ruins_Dungeon_Map,
                Item.Snowpeak_Ruins_Compass,
                Item.Temple_of_Time_Dungeon_Map,
                Item.Temple_of_Time_Compass,
                Item.City_in_The_Sky_Dungeon_Map,
                Item.City_in_The_Sky_Compass,
                Item.Palace_of_Twilight_Dungeon_Map,
                Item.Palace_of_Twilight_Compass,
                Item.Hyrule_Castle_Dungeon_Map,
                Item.Hyrule_Castle_Compass,
            };

        internal List<Item> ImportantItems =
            new()
            {
                Item.Progressive_Sword,
                Item.Progressive_Sword,
                Item.Progressive_Sword,
                Item.Progressive_Sword,
                Item.Progressive_Wallet,
                Item.Progressive_Wallet,
                Item.Boomerang,
                Item.Lantern,
                Item.Slingshot,
                Item.Progressive_Fishing_Rod,
                Item.Progressive_Fishing_Rod,
                Item.Iron_Boots,
                Item.Progressive_Bow,
                Item.Progressive_Bow,
                Item.Progressive_Bow,
                Item.Filled_Bomb_Bag,
                Item.Filled_Bomb_Bag,
                Item.Filled_Bomb_Bag,
                Item.Zora_Armor,
                Item.Progressive_Clawshot,
                Item.Progressive_Clawshot,
                Item.Shadow_Crystal,
                Item.Aurus_Memo,
                Item.Asheis_Sketch,
                Item.Spinner,
                Item.Ball_and_Chain,
                Item.Progressive_Dominion_Rod,
                Item.Progressive_Dominion_Rod,
                Item.Progressive_Sky_Book,
                Item.Progressive_Sky_Book,
                Item.Progressive_Sky_Book,
                Item.Progressive_Sky_Book,
                Item.Progressive_Sky_Book,
                Item.Progressive_Sky_Book,
                Item.Progressive_Sky_Book,
                Item.Renados_Letter,
                Item.Invoice,
                Item.Wooden_Statue,
                Item.Ilias_Charm,
                Item.Horse_Call,
                Item.Gate_Keys,
                Item.Empty_Bottle,
                Item.Sera_Bottle,
                Item.Coro_Bottle,
                Item.Jovani_Bottle,
                Item.Progressive_Hidden_Skill,
                Item.Progressive_Hidden_Skill,
                Item.Progressive_Hidden_Skill,
                Item.Progressive_Hidden_Skill,
                Item.Progressive_Hidden_Skill,
                Item.Progressive_Hidden_Skill,
                Item.Progressive_Hidden_Skill,
                Item.Magic_Armor,
                Item.Ordon_Shield,
                Item.Hylian_Shield,
            };

        public readonly List<Item> goldenBugs =
            new()
            {
                Item.Male_Ant,
                Item.Female_Ant,
                Item.Male_Beetle,
                Item.Female_Beetle,
                Item.Male_Pill_Bug,
                Item.Female_Pill_Bug,
                Item.Male_Phasmid,
                Item.Female_Phasmid,
                Item.Male_Grasshopper,
                Item.Female_Grasshopper,
                Item.Male_Stag_Beetle,
                Item.Female_Stag_Beetle,
                Item.Male_Butterfly,
                Item.Female_Butterfly,
                Item.Male_Ladybug,
                Item.Female_Ladybug,
                Item.Male_Mantis,
                Item.Female_Mantis,
                Item.Male_Dragonfly,
                Item.Female_Dragonfly,
                Item.Male_Dayfly,
                Item.Female_Dayfly,
                Item.Male_Snail,
                Item.Female_Snail,
            };

        /// <summary>
        /// summary text.
        /// </summary>
        public List<Item> alwaysItems =
            new() // Items from the vanilla pool that are guaranteed to be in every seed
            {
                Item.Piece_of_Heart,
                Item.Piece_of_Heart,
                Item.Piece_of_Heart,
                Item.Piece_of_Heart,
                Item.Piece_of_Heart,
                Item.Piece_of_Heart,
                Item.Piece_of_Heart,
                Item.Piece_of_Heart,
                Item.Piece_of_Heart,
                Item.Piece_of_Heart,
                Item.Piece_of_Heart,
                Item.Piece_of_Heart,
                Item.Piece_of_Heart,
                Item.Piece_of_Heart,
                Item.Piece_of_Heart,
                Item.Piece_of_Heart,
                Item.Piece_of_Heart,
                Item.Piece_of_Heart,
                Item.Piece_of_Heart,
                Item.Piece_of_Heart,
                Item.Piece_of_Heart,
                Item.Piece_of_Heart,
                Item.Piece_of_Heart,
                Item.Piece_of_Heart,
                Item.Piece_of_Heart,
                Item.Piece_of_Heart,
                Item.Piece_of_Heart,
                Item.Piece_of_Heart,
                Item.Piece_of_Heart,
                Item.Piece_of_Heart,
                Item.Piece_of_Heart,
                Item.Piece_of_Heart,
                Item.Piece_of_Heart,
                Item.Piece_of_Heart,
                Item.Piece_of_Heart,
                Item.Piece_of_Heart,
                Item.Piece_of_Heart,
                Item.Piece_of_Heart,
                Item.Piece_of_Heart,
                Item.Piece_of_Heart,
                Item.Piece_of_Heart,
                Item.Piece_of_Heart,
                Item.Piece_of_Heart,
                Item.Piece_of_Heart,
                Item.Piece_of_Heart,
                Item.Heart_Container,
                Item.Heart_Container,
                Item.Heart_Container,
                Item.Heart_Container,
                Item.Heart_Container,
                Item.Heart_Container,
                Item.Heart_Container,
                Item.Heart_Container,
                Item.Purple_Rupee_Links_House,
                Item.Green_Rupee,
                Item.Green_Rupee,
                Item.Orange_Rupee,
                Item.Orange_Rupee,
                Item.Orange_Rupee,
                Item.Orange_Rupee,
                Item.Orange_Rupee,
                Item.Orange_Rupee,
                Item.Orange_Rupee,
                Item.Orange_Rupee,
                Item.Orange_Rupee,
                Item.Orange_Rupee,
                Item.Orange_Rupee,
                Item.Orange_Rupee,
                Item.Orange_Rupee,
                Item.Orange_Rupee,
                Item.Orange_Rupee,
                Item.Orange_Rupee,
                Item.Orange_Rupee,
                Item.Orange_Rupee,
                Item.Orange_Rupee,
                Item.Orange_Rupee,
                Item.Orange_Rupee,
                Item.Orange_Rupee,
                Item.Orange_Rupee,
                Item.Orange_Rupee,
                Item.Orange_Rupee,
                Item.Orange_Rupee,
                Item.Orange_Rupee,
                Item.Orange_Rupee,
                Item.Orange_Rupee,
                Item.Orange_Rupee,
                Item.Orange_Rupee,
                Item.Orange_Rupee,
                Item.Orange_Rupee,
                Item.Orange_Rupee,
                Item.Orange_Rupee,
                Item.Orange_Rupee,
                Item.Orange_Rupee,
                Item.Orange_Rupee,
                Item.Orange_Rupee,
                Item.Orange_Rupee,
                Item.Orange_Rupee,
                Item.Orange_Rupee,
                Item.Orange_Rupee,
                Item.Orange_Rupee,
                Item.Orange_Rupee,
                Item.Orange_Rupee,
                Item.Orange_Rupee,
                Item.Orange_Rupee,
                Item.Orange_Rupee,
                Item.Orange_Rupee,
                Item.Silver_Rupee,
                Item.Silver_Rupee,
                Item.Giant_Bomb_Bag,
                Item.Hawkeye,
            };

        private readonly List<Item> vanillaJunkItems =
            new() // Junk items from the vanilla pool
            {
                Item.Bombs_5,
                Item.Bombs_5,
                Item.Bombs_5,
                Item.Bombs_5,
                Item.Bombs_5,
                Item.Bombs_5,
                Item.Bombs_5,
                Item.Bombs_5,
                Item.Bombs_10,
                Item.Bombs_10,
                Item.Bombs_20,
                Item.Bombs_30,
                Item.Arrows_10,
                Item.Arrows_10,
                Item.Arrows_10,
                Item.Arrows_10,
                Item.Arrows_10,
                Item.Arrows_20,
                Item.Arrows_20,
                Item.Arrows_20,
                Item.Arrows_20,
                Item.Arrows_20,
                Item.Arrows_20,
                Item.Arrows_30,
                Item.Arrows_30,
                Item.Seeds_50,
                Item.Seeds_50,
                Item.Water_Bombs_5,
                Item.Water_Bombs_5,
                Item.Water_Bombs_5,
                Item.Water_Bombs_10,
                Item.Water_Bombs_10,
                Item.Water_Bombs_10,
                Item.Water_Bombs_10,
                Item.Water_Bombs_10,
                Item.Water_Bombs_15,
                Item.Water_Bombs_15,
                Item.Water_Bombs_15,
                Item.Bomblings_5,
                Item.Bomblings_5,
                Item.Bomblings_10,
                Item.Bomblings_10,
                Item.Blue_Rupee,
                Item.Yellow_Rupee,
                Item.Yellow_Rupee,
                Item.Yellow_Rupee,
                Item.Yellow_Rupee,
                Item.Yellow_Rupee,
                Item.Yellow_Rupee,
                Item.Red_Rupee,
                Item.Red_Rupee,
                Item.Red_Rupee,
                Item.Red_Rupee,
                Item.Red_Rupee,
                Item.Red_Rupee,
                Item.Purple_Rupee,
                Item.Purple_Rupee,
                Item.Purple_Rupee,
                Item.Purple_Rupee,
                Item.Purple_Rupee,
                Item.Purple_Rupee,
                Item.Purple_Rupee,
                Item.Purple_Rupee,
                Item.Purple_Rupee,
                Item.Purple_Rupee,
                Item.Purple_Rupee,
                Item.Purple_Rupee
            };

        // Mutates inputList
        private void updateItemToCount(List<Item> inputList, Item item, int desiredCount)
        {
            if (desiredCount < 0)
                desiredCount = 0;

            int currentCount = 0;
            foreach (Item itemInList in inputList)
            {
                if (itemInList == item)
                    currentCount += 1;
            }

            if (desiredCount > currentCount)
            {
                int numberToAdd = desiredCount - currentCount;
                for (int i = 0; i < numberToAdd; i++)
                {
                    inputList.Add(item);
                }
            }
            else
            {
                int numberToRemove = currentCount - desiredCount;
                for (int i = 0; i < numberToRemove; i++)
                {
                    inputList.Remove(item);
                }
            }
        }

        /// <summary>
        /// summary text.
        /// </summary>
        public void GenerateItemPool()
        {
            SharedSettings parseSetting = Randomizer.SSettings;
            Randomizer.Items.RandomizedImportantItems.AddRange(this.ImportantItems);
            Randomizer.Items.ShuffledDungeonRewards.AddRange(this.VanillaDungeonRewards);

            // Handle poes
            int numPoesForBaseItemPool = SetupItemPoolPoes(parseSetting);

            if (parseSetting.shuffleGoldenBugs)
            {
                this.AddGoldenBugs(parseSetting);
            }

            // Check Small Key settings before adding them to the rando pool
            if (
                (parseSetting.smallKeySettings == SmallKeySettings.Own_Dungeon)
                || (parseSetting.smallKeySettings == SmallKeySettings.Any_Dungeon)
            )
            {
                this.RandomizedDungeonRegionItems.AddRange(this.RegionSmallKeys);
            }
            else if (parseSetting.smallKeySettings == SmallKeySettings.Anywhere)
            {
                this.RandomizedImportantItems.AddRange(this.RegionSmallKeys);
            }
            else if (parseSetting.smallKeySettings == SmallKeySettings.Keysy)
            {
                this.RandomizedImportantItems.Remove(Item.Gate_Keys);
            }

            // Check Big Key Settings before adding them to the pool
            if (
                (parseSetting.bigKeySettings == BigKeySettings.Own_Dungeon)
                || (parseSetting.bigKeySettings == BigKeySettings.Any_Dungeon)
            )
            {
                this.RandomizedDungeonRegionItems.AddRange(this.DungeonBigKeys);
            }
            else if (parseSetting.bigKeySettings == BigKeySettings.Anywhere)
            {
                this.RandomizedImportantItems.AddRange(this.DungeonBigKeys);
            }

            // Check Map and Compass settings before adding to pool
            if (
                (parseSetting.mapAndCompassSettings == MapAndCompassSettings.Own_Dungeon)
                || (parseSetting.mapAndCompassSettings == MapAndCompassSettings.Any_Dungeon)
            )
            {
                this.RandomizedDungeonRegionItems.AddRange(this.DungeonMapsAndCompasses);
            }
            else if (parseSetting.mapAndCompassSettings == MapAndCompassSettings.Anywhere)
            {
                this.RandomizedImportantItems.AddRange(this.DungeonMapsAndCompasses);
            }

            // Modifying Item Pool based on ice trap settings
            // If we have Ice Trap Mayhem or Nightmare, all extra junk items are replaced with Foolish Items
            switch (parseSetting.trapFrequency)
            {
                case TrapFrequency.Few: // There is a small chance that a Foolish Item could appear
                {
                    this.JunkItems.AddRange(this.vanillaJunkItems);
                    this.JunkItems.AddRange(Enumerable.Repeat(Item.Foolish_Item, 6));
                    break;
                }

                case TrapFrequency.Many: // There is an increased chance that a Foolish Item could appear
                {
                    this.JunkItems.AddRange(this.vanillaJunkItems);
                    this.JunkItems.AddRange(Enumerable.Repeat(Item.Foolish_Item, 27));
                    break;
                }

                case TrapFrequency.Mayhem: // All junk items outside of the item pool are Foolish Items
                {
                    this.JunkItems.AddRange(this.vanillaJunkItems);
                    this.JunkItems.AddRange(Enumerable.Repeat(Item.Foolish_Item, 64));
                    break;
                }

                case TrapFrequency.Nightmare: // All junk items are Foolish Items
                {
                    this.JunkItems.Add(Item.Foolish_Item);
                    break;
                }

                default:
                {
                    this.JunkItems.AddRange(this.vanillaJunkItems);
                    break;
                }
            }

            // Adjust item pool based on itemScarcity setting.
            switch (parseSetting.itemScarcity)
            {
                // Include as few items as possible.
                case ItemScarcity.Minimal:
                {
                    // Note we leave in the empty bottle since it shows up in
                    // the `Faron Field.jsonc` file. It might be required in
                    // Entrance Rando at some point, so leaving it in for now.

                    // Update alwaysItems
                    HashSet<Item> alwaysItemsToRemove =
                        new()
                        {
                            Item.Heart_Container,
                            Item.Piece_of_Heart,
                            Item.Sera_Bottle,
                            Item.Coro_Bottle,
                            Item.Jovani_Bottle,
                            Item.Hawkeye,
                            Item.Giant_Bomb_Bag,
                        };

                    // Filter out certain items
                    this.alwaysItems = this.alwaysItems
                        .Where(item => !alwaysItemsToRemove.Contains(item))
                        .ToList();

                    // Update RandomizedImportantItems
                    Dictionary<Item, int> importantItemToCount =
                        new() { { Item.Progressive_Bow, 1 }, { Item.Filled_Bomb_Bag, 1 }, };

                    foreach (KeyValuePair<Item, int> kv in importantItemToCount)
                    {
                        updateItemToCount(RandomizedImportantItems, kv.Key, kv.Value);
                    }

                    // Reduce swords to 3 if barrenDungeons is on and Palace of
                    // Twilight is not required.
                    if (
                        Randomizer.SSettings.barrenDungeons
                        && (Randomizer.RequiredDungeons & 0x80) == 0
                    )
                    {
                        updateItemToCount(RandomizedImportantItems, Item.Progressive_Sword, 3);
                    }

                    // Remove Magic Armor if Glitchless Logic
                    if (Randomizer.SSettings.logicRules == LogicRules.Glitchless)
                    {
                        updateItemToCount(RandomizedImportantItems, Item.Magic_Armor, 0);
                        updateItemToCount(
                            RandomizedImportantItems,
                            Item.Progressive_Hidden_Skill,
                            1
                        );
                    }

                    // If wallet size is not increased, we need to be able to
                    // find 1 wallet so we can afford the magic armor check.
                    updateItemToCount(
                        RandomizedImportantItems,
                        Item.Progressive_Wallet,
                        Randomizer.SSettings.increaseWallet ? 0 : 1
                    );

                    break;
                }

                // Some items get extra copies; no Pieces of Heart
                case ItemScarcity.Plentiful:
                {
                    // Remove all Pieces of Heart
                    this.alwaysItems = this.alwaysItems
                        .Where(item => item != Item.Piece_of_Heart)
                        .ToList();

                    // Add Heart Containers
                    updateItemToCount(this.alwaysItems, Item.Heart_Container, 17);
                    this.alwaysItems.Add(Item.Giant_Bomb_Bag);
                    this.alwaysItems.Add(Item.Hawkeye);

                    // Add extra copy of some items
                    List<Item> plentifulImportantItems =
                        new()
                        {
                            Item.Progressive_Sword,
                            Item.Progressive_Wallet,
                            Item.Boomerang,
                            Item.Lantern,
                            Item.Slingshot,
                            Item.Progressive_Fishing_Rod,
                            Item.Iron_Boots,
                            Item.Progressive_Bow,
                            Item.Filled_Bomb_Bag,
                            Item.Zora_Armor,
                            Item.Progressive_Clawshot,
                            Item.Shadow_Crystal,
                            Item.Aurus_Memo,
                            Item.Asheis_Sketch,
                            Item.Spinner,
                            Item.Ball_and_Chain,
                            Item.Progressive_Dominion_Rod,
                            Item.Progressive_Sky_Book,
                            Item.Gate_Keys,
                            Item.Empty_Bottle,
                            Item.Progressive_Hidden_Skill,
                            Item.Magic_Armor,
                            Item.Ordon_Shield,
                            Item.Hylian_Shield,
                        };
                    RandomizedImportantItems.AddRange(plentifulImportantItems);

                    // Add big keys
                    if (parseSetting.bigKeySettings == BigKeySettings.Anywhere)
                        this.RandomizedImportantItems.AddRange(this.PlentifulDungeonBigKeys);
                    else if (parseSetting.bigKeySettings == BigKeySettings.Any_Dungeon)
                        this.RandomizedDungeonRegionItems.AddRange(this.PlentifulDungeonBigKeys);

                    // Add small keys
                    if (parseSetting.smallKeySettings == SmallKeySettings.Anywhere)
                        this.RandomizedImportantItems.AddRange(this.PlentifulRegionSmallKeys);
                    else if (parseSetting.smallKeySettings == SmallKeySettings.Any_Dungeon)
                        this.RandomizedDungeonRegionItems.AddRange(this.PlentifulRegionSmallKeys);

                    break;
                }

                default:
                    break;
            }

            if (parseSetting.skipPrologue)
            {
                RemoveItem(Item.North_Faron_Woods_Gate_Key);
            }

            // Remove the bulblin camp key from the item pool if we have the setting to skip Bulblin Camp enabled.
            if (parseSetting.skipArbitersEntrance)
            {
                RemoveItem(Item.Gerudo_Desert_Bulblin_Camp_Key);
            }

            //
            if (parseSetting.skipCityEntrance)
            {
                for (int i = 0; i < 7; i++)
                {
                    RemoveItem(Item.Progressive_Sky_Book);
                }
            }

            foreach (Item startingItem in parseSetting.startingItems)
            {
                RemoveItem(startingItem);
            }

            Randomizer.Items.BaseItemPool.AddRange(this.ShuffledDungeonRewards);
            Randomizer.Items.BaseItemPool.AddRange(this.RandomizedImportantItems);
            Randomizer.Items.BaseItemPool.AddRange(this.RandomizedDungeonRegionItems);
            // Adjust Poe souls for BaseItemPool to match calculated value
            updateItemToCount(Randomizer.Items.BaseItemPool, Item.Poe_Soul, numPoesForBaseItemPool);
            return;
        }

        private void RemoveItem(Item item)
        {
            List<List<Item>> lists =
                new() { RandomizedImportantItems, alwaysItems, RandomizedDungeonRegionItems };

            for (int i = 0; i < lists.Count; i++)
            {
                if (lists[i].Remove(item))
                    break;
            }
        }

        private void AddGoldenBugs(SharedSettings sSettings)
        {
            // Only add bugs to pool if their corresponding Agitha check is not
            // excluded.
            Dictionary<string, Item> agithaCheckToItem =
                new()
                {
                    { "Agitha Female Ant Reward", Item.Female_Ant },
                    { "Agitha Female Beetle Reward", Item.Female_Beetle },
                    { "Agitha Female Butterfly Reward", Item.Female_Butterfly },
                    { "Agitha Female Dayfly Reward", Item.Female_Dayfly },
                    { "Agitha Female Dragonfly Reward", Item.Female_Dragonfly },
                    { "Agitha Female Grasshopper Reward", Item.Female_Grasshopper },
                    { "Agitha Female Ladybug Reward", Item.Female_Ladybug },
                    { "Agitha Female Mantis Reward", Item.Female_Mantis },
                    { "Agitha Female Phasmid Reward", Item.Female_Phasmid },
                    { "Agitha Female Pill Bug Reward", Item.Female_Pill_Bug },
                    { "Agitha Female Snail Reward", Item.Female_Snail },
                    { "Agitha Female Stag Beetle Reward", Item.Female_Stag_Beetle },
                    { "Agitha Male Ant Reward", Item.Male_Ant },
                    { "Agitha Male Beetle Reward", Item.Male_Beetle },
                    { "Agitha Male Butterfly Reward", Item.Male_Butterfly },
                    { "Agitha Male Dayfly Reward", Item.Male_Dayfly },
                    { "Agitha Male Dragonfly Reward", Item.Male_Dragonfly },
                    { "Agitha Male Grasshopper Reward", Item.Male_Grasshopper },
                    { "Agitha Male Ladybug Reward", Item.Male_Ladybug },
                    { "Agitha Male Mantis Reward", Item.Male_Mantis },
                    { "Agitha Male Phasmid Reward", Item.Male_Phasmid },
                    { "Agitha Male Pill Bug Reward", Item.Male_Pill_Bug },
                    { "Agitha Male Snail Reward", Item.Male_Snail },
                    { "Agitha Male Stag Beetle Reward", Item.Male_Stag_Beetle }
                };

            foreach (string excludedCheckName in sSettings.excludedChecks)
            {
                if (agithaCheckToItem.ContainsKey(excludedCheckName))
                    agithaCheckToItem.Remove(excludedCheckName);
            }

            foreach (KeyValuePair<string, Item> pair in agithaCheckToItem)
            {
                Item bug = pair.Value;
                this.RandomizedImportantItems.Add(bug);
            }
        }

<<<<<<< HEAD
        private int SetupItemPoolPoes(SharedSettings parseSetting)
        {
            int vanillaPoes = 60;
            switch (parseSetting.shufflePoes)
            {
                case PoeSettings.Overworld:
                    vanillaPoes -= 49;
                    break;
                case PoeSettings.Dungeons:
                    vanillaPoes -= 11;
                    break;
                case PoeSettings.All:
                    vanillaPoes = 0;
                    break;
            }

            int startingPoes = 0;
            foreach (Item item in parseSetting.startingItems)
            {
                if (item == Item.Poe_Soul)
                    startingPoes += 1;
            }

            int poesToShuffle = 60 - vanillaPoes - startingPoes;
            if (poesToShuffle > 0)
            {
                // Add in startingPoes since GenerateItemPool automatically
                // reduces by this amount.
                this.RandomizedImportantItems.AddRange(
                    Enumerable.Repeat(Item.Poe_Soul, poesToShuffle + startingPoes)
                );
            }
            else
            {
                poesToShuffle = 0;
            }

            // Return how many Poes should be put in the BaseItemPool. We
            // include extra souls for the vanilla Poes since they are removed
            // from the BaseItemPool when they are placed. Starting Poes are
            // added automatically in Randomizer.cs, so they are not added here.
            return vanillaPoes + poesToShuffle;
=======
        public static bool IsSmallKeyOnBossCheck(Item item, Check check)
        {
            return Randomizer.Items.RegionSmallKeys.Contains(item)
                && (
                    check.category.Contains("Heart Container")
                    || check.category.Contains("Dungeon Reward")
                );
>>>>>>> e9403e0a
        }
    }
}<|MERGE_RESOLUTION|>--- conflicted
+++ resolved
@@ -1076,7 +1076,7 @@
             }
         }
 
-<<<<<<< HEAD
+
         private int SetupItemPoolPoes(SharedSettings parseSetting)
         {
             int vanillaPoes = 60;
@@ -1119,7 +1119,7 @@
             // from the BaseItemPool when they are placed. Starting Poes are
             // added automatically in Randomizer.cs, so they are not added here.
             return vanillaPoes + poesToShuffle;
-=======
+
         public static bool IsSmallKeyOnBossCheck(Item item, Check check)
         {
             return Randomizer.Items.RegionSmallKeys.Contains(item)
@@ -1127,7 +1127,7 @@
                     check.category.Contains("Heart Container")
                     || check.category.Contains("Dungeon Reward")
                 );
->>>>>>> e9403e0a
+
         }
     }
 }