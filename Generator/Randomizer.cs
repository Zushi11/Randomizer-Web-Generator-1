--- conflicted
+++ resolved
@@ -441,11 +441,8 @@
                 part2Settings.Add("skipCityEntrance", SSettings.skipCityEntrance);
             if (SSettings.instantText)
                 part2Settings.Add("instantText", SSettings.instantText);
-<<<<<<< HEAD
-=======
             if (SSettings.itemScarcity != ItemScarcity.Vanilla)
                 part2Settings.Add("itemScarcity", SSettings.itemScarcity);
->>>>>>> e4b082c0
             if (SSettings.openMap)
                 part2Settings.Add("openMap", SSettings.openMap);
             if (SSettings.increaseSpinnerSpeed)
@@ -733,11 +730,7 @@
                 {
                     if (LogicFunctions.CanUse(Item.Shadow_Crystal))
                     {
-<<<<<<< HEAD
                         availableRoom = Randomizer.Rooms.RoomDict["Lower Kakariko Village"];
-=======
-                        availableRoom = Randomizer.Rooms.RoomDict["Kakariko Village"];
->>>>>>> e4b082c0
                         playthroughGraph.Add(availableRoom);
                         availableRoom.Visited = true;
 
@@ -763,11 +756,7 @@
                         playthroughGraph.Add(availableRoom);
                         availableRoom.Visited = true;
 
-<<<<<<< HEAD
                         availableRoom = Randomizer.Rooms.RoomDict["Zoras Throne Room"];
-=======
-                        availableRoom = Randomizer.Rooms.RoomDict["Zoras Domain"];
->>>>>>> e4b082c0
                         playthroughGraph.Add(availableRoom);
                         availableRoom.Visited = true;
                     }
@@ -777,11 +766,7 @@
                 {
                     if (LogicFunctions.CanUse(Item.Shadow_Crystal))
                     {
-<<<<<<< HEAD
                         availableRoom = Randomizer.Rooms.RoomDict["Snowpeak Summit Upper"];
-=======
-                        availableRoom = Randomizer.Rooms.RoomDict["Snowpeak Summit"];
->>>>>>> e4b082c0
                         playthroughGraph.Add(availableRoom);
                         availableRoom.Visited = true;
                     }
@@ -791,11 +776,7 @@
                 {
                     if (LogicFunctions.CanUse(Item.Shadow_Crystal))
                     {
-<<<<<<< HEAD
                         availableRoom = Randomizer.Rooms.RoomDict["Sacred Grove Lower"];
-=======
-                        availableRoom = Randomizer.Rooms.RoomDict["Sacred Grove Master Sword"];
->>>>>>> e4b082c0
                         playthroughGraph.Add(availableRoom);
                         availableRoom.Visited = true;
                     }
@@ -822,28 +803,11 @@
                         //Console.WriteLine("Exit: " + roomsToExplore[0].Exits[i].GetOriginalName());
                         if (roomsToExplore[0].Exits[i].ConnectedArea != "")
                         {
-<<<<<<< HEAD
                             if (
                                 Randomizer.Rooms.RoomDict[
                                     roomsToExplore[0].Exits[i].ConnectedArea
                                 ].Visited == false
                             )
-=======
-                            // Parse the neighbour's requirements to find out if we can access it
-                            var areNeighbourRequirementsMet = false;
-                            if (SSettings.logicRules == LogicRules.No_Logic)
-                            {
-                                areNeighbourRequirementsMet = true;
-                            }
-                            else
-                            {
-                                areNeighbourRequirementsMet = Logic.EvaluateRequirements(
-                                    roomsToExplore[0].RoomName,
-                                    roomsToExplore[0].NeighbourRequirements[i]
-                                );
-                            }
-                            if ((bool)areNeighbourRequirementsMet == true)
->>>>>>> e4b082c0
                             {
                                 // Parse the neighbour's requirements to find out if we can access it
                                 var areNeighbourRequirementsMet = false;
