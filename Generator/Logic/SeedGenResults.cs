using System;
using System.Linq;
using System.Collections.Generic;
using Newtonsoft.Json;
using Newtonsoft.Json.Linq;
using TPRandomizer.Util;
using TPRandomizer.Assets;
<<<<<<< HEAD
using System.IO;
using System.IO.Compression;
=======
>>>>>>> e4b082c0

namespace TPRandomizer
{
    public class SeedGenResults
    {
        private static readonly string TimestampFormat = "yyyy-MM-ddTHH:mm:ss.fffZ";

        // meta
        public string seedId { get; } // not stored in the file
        public string timestamp { get; }
        public string imageVersion { get; }
        public string gitCommit { get; }

        // input
        public string settingsString { get; set; }
        public string seed { get; set; }
        public bool isRaceSeed { get; set; }

        // output
        public string playthroughName { get; set; }
        public Dictionary<int, byte> itemPlacements { get; }
        public byte requiredDungeons { get; set; }
        public List<List<KeyValuePair<int, Item>>> spheres { get; }
        public string entrances { get; }

        public SeedGenResults(string seedId, JObject inputJsonContents)
        {
            this.seedId = seedId;

            // Can read `version` as well if format ever changes and we need to
            // support multiple formats.

            JObject meta = (JObject)inputJsonContents["meta"];
            // timestamp is automatically converted to DateTime then to a string
            // if we cast to a string, so we have to manually make sure it
            // maintains the same format
            DateTime timestampAsDateTime = (DateTime)meta["ts"];
            timestamp = timestampAsDateTime.ToString(TimestampFormat);
            imageVersion = (string)meta["imgVer"];
            gitCommit = (string)meta["gitCmt"];

            JObject input = (JObject)inputJsonContents["input"];
            settingsString = (string)input["settings"];
            seed = (string)input["seed"];
            isRaceSeed = (int)input["race"] == 1;

            JObject output = (JObject)inputJsonContents["output"];
            this.playthroughName = (string)output["name"];
            this.itemPlacements = DecodeItemPlacements((string)output["itemPlacement"]);
            this.requiredDungeons = (byte)output["reqDungeons"];
            this.spheres = DecodeSpheres((string)output["spheres"]);
            this.entrances = DecodeEntrances((string)output["entrances"]);
        }

        public static string EncodeEntrances()
        {
            string encodedString = "";
            foreach (KeyValuePair<string, Room> roomEntry in Randomizer.Rooms.RoomDict)
            {
                //Console.WriteLine("checking room: " + roomEntry.Value.RoomName);
                foreach (Entrance entrance in roomEntry.Value.Exits)
                {
                    if (entrance.IsShuffled())
                    {
                        Console.WriteLine(
                            entrance.GetOriginalName()
                                + " is shuffled with "
                                + entrance.GetReplacedEntrance().GetOriginalName()
                        );
                        // Get the original entrance that the entrance leads to in vanilla
                        encodedString = encodedString + entrance.GetStage().ToString("X");
                        encodedString = encodedString + ",";
                        encodedString = encodedString + entrance.GetRoom().ToString("X");
                        encodedString = encodedString + ",";
                        encodedString = encodedString + entrance.GetSpawn();
                        encodedString = encodedString + ",";
                        encodedString = encodedString + entrance.GetSpawnType();
                        encodedString = encodedString + ",";
                        encodedString = encodedString + entrance.GetParameters();
                        encodedString = encodedString + ",";

                        // Add new connection info

                        encodedString =
                            encodedString + entrance.GetReplacedEntrance().GetStage().ToString("X");
                        encodedString = encodedString + ",";
                        encodedString =
                            encodedString + entrance.GetReplacedEntrance().GetRoom().ToString("X");
                        encodedString = encodedString + ",";
                        encodedString = encodedString + entrance.GetReplacedEntrance().GetSpawn();
                        encodedString = encodedString + ",";
                        encodedString =
                            encodedString + entrance.GetReplacedEntrance().GetSpawnType();
                        encodedString = encodedString + ",";
                        encodedString =
                            encodedString + entrance.GetReplacedEntrance().GetParameters();
                        encodedString = encodedString + ",";

                        entrance.SetAsUnshuffled();
                    }
                }
            }
            return encodedString;
        }

        public static string DecodeEntrances(string encodeString)
        {
            return encodeString;
        }

        public static string EncodeItemPlacements(SortedDictionary<int, byte> checkNumIdToItemId)
        {
            UInt16 version = 0;
            string result = SettingsEncoder.EncodeAsVlq16(version);

            if (checkNumIdToItemId.Count() == 0)
            {
                result += "0";
                return SettingsEncoder.EncodeAs6BitString(result);
            }

            result += "1";

            int smallest = checkNumIdToItemId.First().Key;
            int largest = checkNumIdToItemId.Last().Key;

            result += SettingsEncoder.EncodeNumAsBits(smallest, 9);
            result += SettingsEncoder.EncodeNumAsBits(largest, 9);

            string itemBits = "";

            for (int i = smallest; i <= largest; i++)
            {
                if (checkNumIdToItemId.ContainsKey(i))
                {
                    result += "1";
                    itemBits += SettingsEncoder.EncodeNumAsBits(checkNumIdToItemId[i], 8);
                }
                else
                {
                    result += "0";
                }
            }

            result += itemBits;

            return SettingsEncoder.EncodeAs6BitString(result);
        }

        private Dictionary<int, byte> DecodeItemPlacements(string sixCharString)
        {
            BitsProcessor processor = new BitsProcessor(
                SettingsEncoder.DecodeToBitString(sixCharString)
            );

            Dictionary<int, byte> checkNumIdToItemId = new();

            UInt16 version = processor.NextVlq16();

            if (!processor.NextBool())
            {
                return checkNumIdToItemId;
            }

            int smallest = processor.NextInt(9);
            int largest = processor.NextInt(9);

            List<int> checkIdsWithItemIds = new();

            for (int i = smallest; i <= largest; i++)
            {
                if (processor.NextBool())
                {
                    checkIdsWithItemIds.Add(i);
                }
            }

            for (int i = 0; i < checkIdsWithItemIds.Count; i++)
            {
                int checkId = checkIdsWithItemIds[i];
                byte itemId = processor.NextByte();
                checkNumIdToItemId[checkId] = itemId;
            }

            return checkNumIdToItemId;
        }

        public static string EncodeSpheres(List<List<KeyValuePair<int, Item>>> spheres)
        {
            UInt16 version = 0;
            string result = SettingsEncoder.EncodeAsVlq16(version);

            if (spheres != null) // In no logic, there is a chance that no items are reachable and therefore, no spheres will be possible
            {
                foreach (List<KeyValuePair<int, Item>> spherePairsList in spheres)
                {
                    result += SettingsEncoder.EncodeAsVlq16((UInt16)spherePairsList.Count);

                    foreach (KeyValuePair<int, Item> pair in spherePairsList)
                    {
                        result += SettingsEncoder.EncodeNumAsBits(pair.Key, 9); // checkId
                        result += SettingsEncoder.EncodeNumAsBits((int)pair.Value, 8); // itemId
                    }
                }
            }

            result += SettingsEncoder.EncodeAsVlq16(0); // empty sphere marks the end

            return SettingsEncoder.EncodeAs6BitString(result);
        }

        private List<List<KeyValuePair<int, Item>>> DecodeSpheres(string sixCharString)
        {
            BitsProcessor processor = new BitsProcessor(
                SettingsEncoder.DecodeToBitString(sixCharString)
            );

            List<List<KeyValuePair<int, Item>>> result = new();

            UInt16 version = processor.NextVlq16();

            while (true)
            {
                int numPairsInSphere = processor.NextVlq16();

                if (numPairsInSphere < 1)
                {
                    break;
                }

                List<KeyValuePair<int, Item>> spherePairs = new();

                for (int i = 0; i < numPairsInSphere; i++)
                {
                    int checkId = processor.NextInt(9);
                    Item itemId = (Item)processor.NextByte();

                    spherePairs.Add(new KeyValuePair<int, Item>(checkId, itemId));
                }
                result.Add(spherePairs);
            }

            return result;
        }

        // forceOutputEverything only exists so that we can print
        public string ToSpoilerString(
            SortedDictionary<string, string> sortedCheckNameToItemNameDict,
            bool prettyPrint,
            bool dangerouslyPrintFullRaceSpoiler = false
        )
        {
            // This method is very similar to the Builder's ToString. The
            // difference is that this is what is sent to the UI for the spoiler
            // log, whereas the ToString method's return value is written to the
            // input.json file. So we decode some values which

            Dictionary<string, object> root = new();

            if (dangerouslyPrintFullRaceSpoiler)
            {
                root.Add(
                    "raceSeedFullSpoiler",
                    "FOR INTERNAL USE ONLY. If you are seeing this and you should not be, please report it to the development team!"
                );
            }

            root.Add("playthroughName", playthroughName);
            root.Add("isRaceSeed", isRaceSeed);
            root.Add("seedString", seed);
            root.Add("settingsString", settingsString);
            root.Add("settings", SSettingsToDetailedDict());

            if (!isRaceSeed || dangerouslyPrintFullRaceSpoiler)
            {
                root.Add("requiredDungeons", GetRequiredDungeonsStringList());
                root.Add("shuffledEntrances", GetShuffledEntrancesStringList());
                root.Add("itemPlacements", sortedCheckNameToItemNameDict);
                root.Add("spheres", GetSpheresForSpoiler());
            }

            // Note this is the metaData from the file, not the current
            // imageVersion, etc.
            Dictionary<string, object> metaObj = new();
            root.Add("meta", metaObj);
            metaObj.Add("seedId", seedId);
            metaObj.Add("timestamp", timestamp);
            metaObj.Add("imageVersion", imageVersion);
            metaObj.Add("gitCommit", gitCommit);

            // Just increment "version" whenever you make a change to what this
            // method outputs
            root.Add(
                "version",
<<<<<<< HEAD
                "s" + Assets.SeedData.VersionMajor + "." + Assets.SeedData.VersionMinor
=======
                "s"
                    + Assets.SeedData.VersionMajor
                    + "."
                    + Assets.SeedData.VersionMinor
                    + "."
                    + Assets.SeedData.VersionPatch
>>>>>>> e4b082c0
            );

            if (prettyPrint || dangerouslyPrintFullRaceSpoiler)
            {
                return JsonConvert.SerializeObject(root, Formatting.Indented);
            }
            return JsonConvert.SerializeObject(root);
        }

        private List<string> GetRequiredDungeonsStringList()
        {
            List<string> reqDungeonsList = new();

            foreach (RequiredDungeon reqDungeonEnum in Enum.GetValues(typeof(RequiredDungeon)))
            {
                if (((1 << (byte)reqDungeonEnum) & requiredDungeons) != 0)
                {
                    reqDungeonsList.Add(reqDungeonEnum.ToString());
                }
            }

            return reqDungeonsList;
        }

        private List<string> GetShuffledEntrancesStringList()
        {
            EntranceRando entranceRando = new();
            List<string> shuffledEntrances = new();

            EntranceRando.DeserializeSpawnTable();

            List<EntranceInfo> entranceInfo = new();
            foreach (SpawnTableEntry entry in Randomizer.EntranceRandomizer.SpawnTable)
            {
                entranceInfo.Add(entry.SourceRoomSpawn);
                if (entry.TargetRoomSpawn != null)
                {
                    entranceInfo.Add(entry.TargetRoomSpawn);
                }
            }
            string[] entranceBytes = entrances.Split(",");
            //Console.WriteLine(entrances);
            for (int i = 0; i < entranceBytes.Length - 1; i++)
            {
                //Console.WriteLine(i);
                /*Console.WriteLine(
                    "testing spoiler spawn: "
                        + entranceBytes[i]
                        + ","
                        + entranceBytes[i + 1]
                        + ","
                        + entranceBytes[i + 2]
                        + ","
                        + entranceBytes[i + 3]
                        + ","
                        + entranceBytes[i + 4]
                );*/
                foreach (EntranceInfo entry in entranceInfo)
                {
                    /*Console.WriteLine(
                        "testing: "
                            + entry.SourceRoom
                            + " testing stage: "
                            + entry.Stage.ToString("X")
                    );*/
                    if (entry.Stage.ToString("X") == entranceBytes[i])
                    {
                        /*Console.WriteLine(
                            "stage match for: " + entry.SourceRoom + " testing room: " + entry.Room
                        );*/
                        if (entry.Room.ToString("X") == entranceBytes[i + 1])
                        {
                            /* Console.WriteLine(
                                 "room match for: "
                                     + entry.SourceRoom
                                     + " testing spawn: "
                                     + entry.Spawn
                                     + " against: "
                                     + entranceBytes[i + 2]
                             );*/
                            if (entry.Spawn == entranceBytes[i + 2])
                            {
                                /*Console.WriteLine(
                                    "spawn match for: "
                                        + entry.SourceRoom
                                        + " testing spawn type: "
                                        + entry.SpawnType
                                );*/
                                if (entry.SpawnType == entranceBytes[i + 3])
                                {
                                    /*Console.WriteLine(
                                        "spawn type match for: "
                                            + entry.SourceRoom
                                            + " testing params: "
                                            + entry.Parameters
                                    );*/
                                    if (entry.Parameters == entranceBytes[i + 4])
                                    {
                                        //Console.WriteLine("param match for: " + entry.SourceRoom);
                                        foreach (EntranceInfo entry2 in entranceInfo)
                                        {
                                            if (entry2.Stage.ToString("X") == entranceBytes[i + 5])
                                            {
                                                if (
                                                    entry2.Room.ToString("X")
                                                    == entranceBytes[i + 6]
                                                )
                                                {
                                                    if (entry2.Spawn == entranceBytes[i + 7])
                                                    {
                                                        if (
                                                            entry2.SpawnType == entranceBytes[i + 8]
                                                        )
                                                        {
                                                            if (
                                                                entry2.Parameters
                                                                == entranceBytes[i + 9]
                                                            )
                                                            {
                                                                shuffledEntrances.Add(
                                                                    entry.SourceRoom
                                                                        + " -> "
                                                                        + entry2.TargetRoom
                                                                );
                                                                /*Console.WriteLine(
                                                                    entry.SourceRoom
                                                                        + " -> "
                                                                        + entry2.TargetRoom
                                                                );*/
                                                            }
                                                        }
                                                    }
                                                }
                                            }
                                        }
                                    }
                                }
                            }
                        }
                    }
                }

                i = i + 9;
            }

            return shuffledEntrances;
        }

        private Dictionary<string, Dictionary<string, string>> GetSpheresForSpoiler()
        {
            Dictionary<string, Dictionary<string, string>> result = new();

            int sphereIndex = 0;
            foreach (List<KeyValuePair<int, Item>> spherePairs in spheres)
            {
                if (spherePairs.Count > 0)
                {
                    Dictionary<string, string> spherePairsMap = new();

                    foreach (KeyValuePair<int, Item> pair in spherePairs)
                    {
                        spherePairsMap.Add(
                            CheckIdClass.GetCheckName(pair.Key),
                            pair.Value.ToString()
                        );
                    }

                    result.Add("Sphere " + sphereIndex, spherePairsMap);
                }

                sphereIndex++;
            }

            return result;
        }

        private Dictionary<string, object> SSettingsToDetailedDict()
        {
            SharedSettings sSettings = SharedSettings.FromString(settingsString);

            Dictionary<string, object> result = new();

            result.Add("logicRules", sSettings.logicRules.ToString());
            result.Add("castleRequirements", sSettings.castleRequirements.ToString());
            result.Add("palaceRequirements", sSettings.palaceRequirements.ToString());
            result.Add("faronWoodsLogic", sSettings.faronWoodsLogic.ToString());
            result.Add("shuffleGoldenBugs", sSettings.shuffleGoldenBugs);
            result.Add("shuffleSkyCharacters", sSettings.shuffleSkyCharacters);
            result.Add("shuffleNpcItems", sSettings.shuffleNpcItems);
            result.Add("shufflePoes", sSettings.shufflePoes.ToString());
            result.Add("shuffleShopItems", sSettings.shuffleShopItems);
            result.Add("shuffleHiddenSkills", sSettings.shuffleHiddenSkills);
            result.Add("itemScarcity", sSettings.itemScarcity.ToString());
            result.Add("damageMagnification", sSettings.damageMagnification.ToString());
            result.Add("bonksDoDamage", sSettings.bonksDoDamage);
            result.Add("shuffleRewards", sSettings.shuffleRewards);
            result.Add("smallKeySettings", sSettings.smallKeySettings.ToString());
            result.Add("bigKeySettings", sSettings.bigKeySettings.ToString());
            result.Add("mapAndCompassSettings", sSettings.mapAndCompassSettings.ToString());
            result.Add("skipPrologue", sSettings.skipPrologue);
            result.Add("faronTwilightCleared", sSettings.faronTwilightCleared);
            result.Add("eldinTwilightCleared", sSettings.eldinTwilightCleared);
            result.Add("lanayruTwilightCleared", sSettings.lanayruTwilightCleared);
            result.Add("skipMdh", sSettings.skipMdh);
            result.Add("skipMinorCutscenes", sSettings.skipMinorCutscenes);
            result.Add("fastIronBoots", sSettings.fastIronBoots);
            result.Add("quickTransform", sSettings.quickTransform);
            result.Add("transformAnywhere", sSettings.transformAnywhere);
            result.Add("increaseWallet", sSettings.increaseWallet);
            result.Add("modifyShopModels", sSettings.modifyShopModels);
            result.Add("trapFrequency", sSettings.trapFrequency.ToString());
            result.Add("barrenDungeons", sSettings.barrenDungeons);
            result.Add("goronMinesEntrance", sSettings.goronMinesEntrance.ToString());
            result.Add("skipLakebedEntrance", sSettings.skipLakebedEntrance);
            result.Add("skipArbitersEntrance", sSettings.skipArbitersEntrance);
            result.Add("skipSnowpeakEntrance", sSettings.skipSnowpeakEntrance);
            result.Add("totEntrance", sSettings.totEntrance.ToString());
            result.Add("skipCityEntrance", sSettings.skipCityEntrance);
            result.Add("instantText", sSettings.instantText);
            result.Add("openMap", sSettings.openMap);
            result.Add("increaseSpinnerSpeed", sSettings.increaseSpinnerSpeed);
            result.Add("openDot", sSettings.openDot);

            result.Add("startingItems", sSettings.startingItems);
            result.Add("excludedChecks", sSettings.excludedChecks);

            return result;
        }

        public class Builder
        {
            public string settingsString { get; set; }
            public string seed { get; set; }
            public bool isRaceSeed { get; set; }
            public string seedHashString { get; set; }
            public string playthroughName { get; set; }
            public byte requiredDungeons { get; set; }
            private string itemPlacement;
            private string spheres;
            public string entrances;

            public Builder() { }

            public void SetItemPlacements(SortedDictionary<int, byte> checkNumIdToItemId)
            {
                itemPlacement = EncodeItemPlacements(checkNumIdToItemId);
            }

            public void SetSpheres(List<List<KeyValuePair<int, Item>>> spheresList)
            {
                spheres = EncodeSpheres(spheresList);
            }

            public void SetEntrances()
            {
                entrances = EncodeEntrances();
            }

            public string GetEntrances(string encodedString)
            {
                return DecodeEntrances(encodedString);
            }

            override public string ToString()
            {
                Dictionary<string, object> inputJsonRoot = new();
                // Need to update format for any changes.
                // For minor additions, can bump to 1.1, etc.
                // For major format changes, can change to 2, etc.
                inputJsonRoot.Add("version", "1");

                Dictionary<string, object> metaObj = new();
                inputJsonRoot.Add("meta", metaObj);
                metaObj.Add("ts", DateTime.UtcNow.ToString(TimestampFormat));
                metaObj.Add("imgVer", Global.imageVersion);
                metaObj.Add("gitCmt", Global.gitCommit);

                Dictionary<string, object> inputObj = new();
                inputJsonRoot.Add("input", inputObj);
                inputObj.Add("settings", settingsString);
                inputObj.Add("seed", seed);
                inputObj.Add("race", isRaceSeed ? 1 : 0);

                Dictionary<string, object> outputObj = new();
                inputJsonRoot.Add("output", outputObj);
                outputObj.Add("seedHash", seedHashString);
                outputObj.Add("name", playthroughName);
                outputObj.Add("itemPlacement", itemPlacement);
                outputObj.Add("reqDungeons", requiredDungeons);
                outputObj.Add("spheres", spheres);
                outputObj.Add("entrances", entrances);

                return JsonConvert.SerializeObject(inputJsonRoot);
            }
        }

        private enum RequiredDungeon : byte
        {
            ForestTemple = 0,
            GoronMines = 1,
            LakebedTemple = 2,
            ArbitersGrounds = 3,
            SnowpeakRuins = 4,
            TempleOfTime = 5,
            CityInTheSky = 6,
            PalaceOfTwilight = 7,
        }
    }
}<|MERGE_RESOLUTION|>--- conflicted
+++ resolved
@@ -5,11 +5,6 @@
 using Newtonsoft.Json.Linq;
 using TPRandomizer.Util;
 using TPRandomizer.Assets;
-<<<<<<< HEAD
-using System.IO;
-using System.IO.Compression;
-=======
->>>>>>> e4b082c0
 
 namespace TPRandomizer
 {
@@ -304,16 +299,12 @@
             // method outputs
             root.Add(
                 "version",
-<<<<<<< HEAD
-                "s" + Assets.SeedData.VersionMajor + "." + Assets.SeedData.VersionMinor
-=======
                 "s"
                     + Assets.SeedData.VersionMajor
                     + "."
                     + Assets.SeedData.VersionMinor
                     + "."
                     + Assets.SeedData.VersionPatch
->>>>>>> e4b082c0
             );
 
             if (prettyPrint || dangerouslyPrintFullRaceSpoiler)
