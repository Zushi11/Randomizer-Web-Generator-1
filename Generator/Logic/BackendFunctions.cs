namespace TPRandomizer
{
    using System;
    using System.Collections.Generic;
    using System.IO;
    using System.Linq;
    using System.Reflection;
    using System.Text;
    using Newtonsoft.Json;
    using System.IO.Compression;
    using Assets;

    /// <summary>
    /// summary text.
    /// </summary>
    public class BackendFunctions
    {
        /// <summary>
        /// summary text.
        /// </summary>
        public static bool ValidatePlaythrough(Room startingRoom, bool printResults = false)
        {
            bool areAllChecksReachable = true;
            bool areAllRoomsReachable = true;
            List<Item> playthroughItems = new();
            List<Item> validationItems = new();
            SharedSettings parseSetting = Randomizer.SSettings;

            // Console.WriteLine("Item to place: " + itemToPlace);
            foreach (KeyValuePair<string, Check> checkList in Randomizer.Checks.CheckDict.ToList())
            {
                Check currentCheck = checkList.Value;
                currentCheck.hasBeenReached = false;
                Randomizer.Checks.CheckDict[currentCheck.checkName] = currentCheck;
            }

            foreach (Item startingItem in parseSetting.startingItems)
            {
                Randomizer.Items.heldItems.Add(startingItem);
            }

            /*foreach (Item item in Randomizer.Items.heldItems)
            {
                Console.WriteLine(item);
            }*/

            // Walk through the current graph and get a list of rooms that we can currently access
            // If we collect any items during the playthrough, we add them to the player's inventory
            // and try walking through the graph again until we have collected every item that we can.
            do
            {
                playthroughItems.Clear();
                List<Room> currentPlaythroughGraph = Randomizer.GeneratePlaythroughGraph(
                    startingRoom
                );
                foreach (Room graphRoom in currentPlaythroughGraph)
                {
                    graphRoom.Visited = true;
                    //Console.WriteLine("Currently Exploring: " + graphRoom.RoomName);
                    for (int i = 0; i < graphRoom.Checks.Count; i++)
                    {
                        // Create reference to the dictionary entry of the check whose logic we are evaluating
                        if (
                            !Randomizer.Checks.CheckDict.TryGetValue(
                                graphRoom.Checks[i],
                                out Check currentCheck
                            )
                        )
                        {
                            if (graphRoom.Checks[i].ToString() == string.Empty)
                            {
                                // Console.WriteLine("Room has no checks, continuing on....");
                                break;
                            }
                        }

                        if (!currentCheck.hasBeenReached)
                        {
                            var areCheckRequirementsMet = Randomizer.Logic.EvaluateRequirements(
                                currentCheck.checkName,
                                currentCheck.requirements
                            );
                            if ((bool)areCheckRequirementsMet == true)
                            {
                                if (currentCheck.itemWasPlaced)
                                {
                                    playthroughItems.Add(currentCheck.itemId);

                                    /*Console.WriteLine(
                                        "Added " + currentCheck.itemId + " to item list."
                                    );*/
                                }

                                currentCheck.hasBeenReached = true;
                            }
                        }
                    }
                }

                Randomizer.Items.heldItems.AddRange(playthroughItems);
                validationItems.AddRange(playthroughItems);
            } while (playthroughItems.Count > 0);

            foreach (KeyValuePair<string, Check> checkList in Randomizer.Checks.CheckDict.ToList())
            {
                Check listedCheck = checkList.Value;
                if (!listedCheck.hasBeenReached)
                {
                    areAllChecksReachable = false;
                    if (printResults)
                    {
                        Console.WriteLine(listedCheck.checkName + " is not reachable!");
                    }
                }
            }

            foreach (KeyValuePair<string, Room> roomList in Randomizer.Rooms.RoomDict.ToList())
            {
                Room currentRoom = roomList.Value;
                if (!currentRoom.Visited)
                {
                    areAllRoomsReachable = false;
                    if (printResults)
                    {
                        Console.WriteLine(currentRoom.RoomName + " is not reachable!");
                    }
                }
            }

            foreach (Item item in validationItems)
            {
                Randomizer.Items.heldItems.Remove(item);
            }

            if (areAllChecksReachable && areAllRoomsReachable)
            {
                if (printResults)
                {
                    Console.WriteLine("Playthrough Validated");
                }
                return true;
            }
            else
            {
                return false;
            }
        }

        /// <summary>
        /// summary text.
        /// </summary>
        public static List<string> CalculateOptimalPlaythrough(Room startingRoom)
        {
            SharedSettings parseSetting = Randomizer.SSettings;
            bool hasCompletedSphere;
            bool hasConcludedPlaythrough;
            List<List<string>> listofPlaythroughs = new();
            int sphereCount;
            List<Room> currentPlaythroughGraph;
            List<Item> playthroughItems = new();
            List<Item> sphereItems = new();
            Dictionary<string, Check> playthroughDictionary = new();
            sphereCount = 0;
            List<string> currentPlaythrough = new();
            foreach (KeyValuePair<string, Check> checkList in Randomizer.Checks.CheckDict.ToList())
            {
                Check listedCheck = checkList.Value;
                listedCheck.hasBeenReached = false;
                Randomizer.Checks.CheckDict[listedCheck.checkName] = listedCheck;
            }

            foreach (KeyValuePair<string, Room> roomList in Randomizer.Rooms.RoomDict.ToList())
            {
                Room currentRoom = roomList.Value;
                currentRoom.Visited = false;
                Randomizer.Rooms.RoomDict[currentRoom.RoomName] = currentRoom;
            }

            Randomizer.Items.heldItems.Clear();
            foreach (Item startingItem in parseSetting.startingItems)
            {
                Randomizer.Items.heldItems.Add(startingItem);
                playthroughDictionary.Add("Starting Item: " + startingItem.ToString(), null);
            }

            while (!Randomizer.Rooms.RoomDict["Ganondorf Castle"].Visited)
            {
                hasCompletedSphere = false;
                hasConcludedPlaythrough = false;
                currentPlaythroughGraph = Randomizer.GeneratePlaythroughGraph(startingRoom);
                playthroughDictionary.Add("Sphere: " + sphereCount, null);

                // Walk through the current graph and get a list of rooms that we can currently access
                // If we collect any items during the playthrough, we add them to the player's inventory
                // and try walking through the graph again until we have collected every item that we can.

                sphereItems.Clear();
                foreach (Room graphRoom in currentPlaythroughGraph)
                {
                    // Console.WriteLine("Currently Exploring: " + graphRoom.name);
                    if (graphRoom.RoomName == "Ganondorf Castle")
                    {
                        graphRoom.Visited = true;
                        hasConcludedPlaythrough = true;
                        break;
                    }

                    for (int i = 0; i < graphRoom.Checks.Count; i++)
                    {
                        // Create reference to the dictionary entry of the check whose logic we are evaluating
                        if (
                            !Randomizer.Checks.CheckDict.TryGetValue(
                                graphRoom.Checks[i],
                                out Check currentCheck
                            )
                        )
                        {
                            if (graphRoom.Checks[i].ToString() == string.Empty)
                            {
                                // Console.WriteLine("Room has no checks, continuing on....");
                                break;
                            }
                        }

                        if (!currentCheck.hasBeenReached)
                        {
                            var areCheckRequirementsMet = Randomizer.Logic.EvaluateRequirements(
                                currentCheck.checkName,
                                currentCheck.requirements
                            );
                            if ((bool)areCheckRequirementsMet == true)
                            {
                                sphereItems.Add(currentCheck.itemId);
                                currentCheck.hasBeenReached = true;
                                if (
                                    Randomizer.Items.ImportantItems.Contains(currentCheck.itemId)
                                    || Randomizer.Items.RegionSmallKeys.Contains(
                                        currentCheck.itemId
                                    )
                                    || Randomizer.Items.DungeonBigKeys.Contains(currentCheck.itemId)
                                    || Randomizer.Items.VanillaDungeonRewards.Contains(
                                        currentCheck.itemId
                                    )
                                    || Randomizer.Items.goldenBugs.Contains(currentCheck.itemId)
                                    || (currentCheck.itemId == Item.Poe_Soul)
                                )
                                {
                                    playthroughDictionary.Add(
                                        "    "
                                            + currentCheck.checkName
                                            + ": "
                                            + currentCheck.itemId,
                                        currentCheck
                                    );
                                    hasCompletedSphere = true;
                                }
                            }
                        }
                    }
                }

                Randomizer.Items.heldItems.AddRange(sphereItems);

                sphereCount++;
                if ((hasCompletedSphere == false) && !hasConcludedPlaythrough)
                {
                    Console.WriteLine(
                        "Could not validate playthrough. There possibly is an error in logic or the specific playthrough has failed."
                    );
                    break;
                }
            }

            bool playthroughStatus;
            Item currentItem;
            foreach (KeyValuePair<string, Check> dictEntry in playthroughDictionary.Reverse())
            {
                if (dictEntry.Value != null)
                {
                    currentItem = dictEntry.Value.itemId;
                    Randomizer.Checks.CheckDict[dictEntry.Value.checkName].itemId = 0x0;
                    playthroughStatus = emulatePlaythrough(startingRoom);
                    if (playthroughStatus)
                    {
                        playthroughDictionary.Remove(dictEntry.Key);
                    }
                    Randomizer.Checks.CheckDict[dictEntry.Value.checkName].itemId = currentItem;
                }
            }
            int index = 1;
            currentPlaythrough.Add("Sphere: " + 0);
            for (int i = 0; i < playthroughDictionary.Count; i++)
            {
                KeyValuePair<string, Check> dictEntry = playthroughDictionary.ElementAt(i);
                if (dictEntry.Value == null)
                {
                    if ((i > 0) && playthroughDictionary.ElementAt(i - 1).Value != null)
                    {
                        currentPlaythrough.Add("Sphere: " + index);
                        index++;
                    }
                }
                else
                {
                    currentPlaythrough.Add(dictEntry.Key);
                }
            }

            currentPlaythrough.Add("    Ganondorf Castle: Ganondorf Defeated");

            return currentPlaythrough;
        }

        public static List<List<KeyValuePair<int, Item>>> CalculateOptimalPlaythrough2(
            Room startingRoom
        )
        {
            List<List<KeyValuePair<int, Item>>> result = new();

            SharedSettings parseSetting = Randomizer.SSettings;
            bool hasCompletedSphere;
            bool hasConcludedPlaythrough;
            List<List<string>> listofPlaythroughs = new();
            List<Room> currentPlaythroughGraph;
            List<Item> playthroughItems = new();
            List<Item> sphereItems = new();
            Dictionary<string, Check> playthroughDictionary = new();
            int sphereCount = 0;
            int startingItemCount = 1;
            List<string> currentPlaythrough = new();

            List<KeyValuePair<int, Item>> currentSpherePairs = new();

            foreach (KeyValuePair<string, Check> checkList in Randomizer.Checks.CheckDict.ToList())
            {
                Check listedCheck = checkList.Value;
                listedCheck.hasBeenReached = false;
                Randomizer.Checks.CheckDict[listedCheck.checkName] = listedCheck;
            }

            foreach (KeyValuePair<string, Room> roomList in Randomizer.Rooms.RoomDict.ToList())
            {
                Room currentRoom = roomList.Value;
                currentRoom.Visited = false;
                Randomizer.Rooms.RoomDict[currentRoom.RoomName] = currentRoom;
            }

            Randomizer.Items.heldItems.Clear();
            foreach (Item startingItem in parseSetting.startingItems)
            {
                Randomizer.Items.heldItems.Add(startingItem);
                playthroughDictionary.Add(
                    "Starting Item " + startingItemCount + ": " + startingItem.ToString(),
                    null
                );
                startingItemCount++;
            }

            while (!Randomizer.Rooms.RoomDict["Ganondorf Castle"].Visited)
            {
                hasCompletedSphere = false;
                hasConcludedPlaythrough = false;
                currentPlaythroughGraph = Randomizer.GeneratePlaythroughGraph(startingRoom);
                playthroughDictionary.Add("Sphere: " + sphereCount, null);
                result.Add(currentSpherePairs);
                currentSpherePairs = new();

                // Walk through the current graph and get a list of rooms that we can currently access
                // If we collect any items during the playthrough, we add them to the player's inventory
                // and try walking through the graph again until we have collected every item that we can.

                sphereItems.Clear();
                foreach (Room graphRoom in currentPlaythroughGraph)
                {
                    //Console.WriteLine("Currently Exploring: " + graphRoom.RoomName);
                    if (graphRoom.RoomName == "Ganondorf Castle")
                    {
                        graphRoom.Visited = true;
                        hasConcludedPlaythrough = true;
                        break;
                    }

                    for (int i = 0; i < graphRoom.Checks.Count; i++)
                    {
                        // Create reference to the dictionary entry of the check whose logic we are evaluating
                        if (
                            !Randomizer.Checks.CheckDict.TryGetValue(
                                graphRoom.Checks[i],
                                out Check currentCheck
                            )
                        )
                        {
                            if (graphRoom.Checks[i].ToString() == string.Empty)
                            {
                                // Console.WriteLine("Room has no checks, continuing on....");
                                break;
                            }
                        }

                        if (!currentCheck.hasBeenReached)
                        {
                            var areCheckRequirementsMet = Randomizer.Logic.EvaluateRequirements(
                                currentCheck.checkName,
                                currentCheck.requirements
                            );
                            if ((bool)areCheckRequirementsMet == true)
                            {
                                sphereItems.Add(currentCheck.itemId);
                                currentCheck.hasBeenReached = true;
                                if (
                                    Randomizer.Items.ImportantItems.Contains(currentCheck.itemId)
                                    || Randomizer.Items.RegionSmallKeys.Contains(
                                        currentCheck.itemId
                                    )
                                    || Randomizer.Items.DungeonBigKeys.Contains(currentCheck.itemId)
                                    || Randomizer.Items.VanillaDungeonRewards.Contains(
                                        currentCheck.itemId
                                    )
                                    || Randomizer.Items.goldenBugs.Contains(currentCheck.itemId)
                                    || (currentCheck.itemId == Item.Poe_Soul)
                                )
                                {
                                    playthroughDictionary.Add(
                                        "    "
                                            + currentCheck.checkName
                                            + ": "
                                            + currentCheck.itemId,
                                        currentCheck
                                    );
                                    //Console.WriteLine("Picked up: " + currentCheck.itemId);
                                    hasCompletedSphere = true;
                                    currentCheck.isRequired = true;
                                }
                            }
                        }
                    }
                }

                Randomizer.Items.heldItems.AddRange(sphereItems);

                sphereCount++;
                if ((hasCompletedSphere == false) && !hasConcludedPlaythrough)
                {
                    Console.WriteLine(
                        "Could not validate playthrough. There possibly is an error in logic or the specific playthrough has failed."
                    );
                    break;
                }
            }

            bool playthroughStatus;
            Item currentItem;

            foreach (KeyValuePair<string, Check> dictEntry in playthroughDictionary.Reverse())
            {
                if (dictEntry.Value != null)
                {
                    currentItem = dictEntry.Value.itemId;
                    Randomizer.Checks.CheckDict[dictEntry.Value.checkName].itemId = 0x0;
                    playthroughStatus = emulatePlaythroughSpheres(startingRoom);
                    if (playthroughStatus)
                    {
                        playthroughDictionary.Remove(dictEntry.Key);
                        Randomizer.Checks.CheckDict[dictEntry.Value.checkName].isRequired = false;
                    }
                    Randomizer.Checks.CheckDict[dictEntry.Value.checkName].itemId = currentItem;
                }
            }
            int index = 1;
            currentPlaythrough.Add("Sphere: " + 0);
            result.Add(currentSpherePairs);
            currentSpherePairs = new();
            for (int i = 0; i < playthroughDictionary.Count; i++)
            {
                KeyValuePair<string, Check> dictEntry = playthroughDictionary.ElementAt(i);
                if (dictEntry.Value == null)
                {
                    if ((i > 0) && playthroughDictionary.ElementAt(i - 1).Value != null)
                    {
                        currentPlaythrough.Add("Sphere: " + index);
                        result.Add(currentSpherePairs);
                        currentSpherePairs = new();
                        index++;
                    }
                }
                else
                {
                    currentPlaythrough.Add(dictEntry.Key);
                    Check check = dictEntry.Value;
                    currentSpherePairs.Add(
                        new KeyValuePair<int, Item>(
                            CheckIdClass.GetCheckIdNum(check.checkName),
                            check.itemId
                        )
                    );
                }
            }
            currentPlaythrough.Add("    Ganondorf Castle: Ganondorf Defeated");

            result.Add(currentSpherePairs);

            List<List<KeyValuePair<int, Item>>> finalResult = result
                .Where(x => x.Count > 0)
                .ToList();

            // return currentPlaythrough;
            // return result;
            return finalResult;
        }

        static bool emulatePlaythrough(Room startingRoom)
        {
            bool hasCompletedSphere;
            bool hasConcludedPlaythrough;
            List<Room> currentPlaythroughGraph;
            List<Item> sphereItems = new();
            SharedSettings parseSetting = Randomizer.SSettings;

            foreach (KeyValuePair<string, Check> checkList in Randomizer.Checks.CheckDict.ToList())
            {
                Check listedCheck = checkList.Value;
                listedCheck.hasBeenReached = false;
                Randomizer.Checks.CheckDict[listedCheck.checkName] = listedCheck;
            }

            foreach (KeyValuePair<string, Room> roomList in Randomizer.Rooms.RoomDict.ToList())
            {
                Room currentRoom = roomList.Value;
                currentRoom.Visited = false;
                Randomizer.Rooms.RoomDict[currentRoom.RoomName] = currentRoom;
            }

            Randomizer.Items.heldItems.Clear();
            foreach (Item startingItem in parseSetting.startingItems)
            {
                Randomizer.Items.heldItems.Add(startingItem);
            }

            while (!Randomizer.Rooms.RoomDict["Ganondorf Castle"].Visited)
            {
                hasCompletedSphere = false;
                hasConcludedPlaythrough = false;
                currentPlaythroughGraph = Randomizer.GeneratePlaythroughGraph(startingRoom);

                // Walk through the current graph and get a list of rooms that we can currently access
                // If we collect any items during the playthrough, we add them to the player's inventory
                // and try walking through the graph again until we have collected every item that we can.
                do
                {
                    sphereItems.Clear();
                    foreach (Room graphRoom in currentPlaythroughGraph)
                    {
                        // Console.WriteLine("Currently Exploring: " + graphRoom.name);
                        if (graphRoom.RoomName == "Ganondorf Castle")
                        {
                            graphRoom.Visited = true;
                            hasConcludedPlaythrough = true;
                            return true;
                        }

                        for (int i = 0; i < graphRoom.Checks.Count; i++)
                        {
                            // Create reference to the dictionary entry of the check whose logic we are evaluating
                            if (
                                !Randomizer.Checks.CheckDict.TryGetValue(
                                    graphRoom.Checks[i],
                                    out Check currentCheck
                                )
                            )
                            {
                                if (graphRoom.Checks[i].ToString() == string.Empty)
                                {
                                    // Console.WriteLine("Room has no checks, continuing on....");
                                    break;
                                }
                            }

                            if (!currentCheck.hasBeenReached && currentCheck.itemWasPlaced)
                            {
                                var areCheckRequirementsMet = Randomizer.Logic.EvaluateRequirements(
                                    currentCheck.checkName,
                                    currentCheck.requirements
                                );
                                if ((bool)areCheckRequirementsMet == true)
                                {
                                    currentCheck.hasBeenReached = true;
                                    if (
                                        Randomizer.Items.ImportantItems.Contains(
                                            currentCheck.itemId
                                        )
                                        || Randomizer.Items.RegionSmallKeys.Contains(
                                            currentCheck.itemId
                                        )
                                        || Randomizer.Items.DungeonBigKeys.Contains(
                                            currentCheck.itemId
                                        )
                                        || Randomizer.Items.VanillaDungeonRewards.Contains(
                                            currentCheck.itemId
                                        )
                                        || Randomizer.Items.goldenBugs.Contains(currentCheck.itemId)
                                        || (currentCheck.itemId == Item.Poe_Soul)
                                    )
                                    {
                                        sphereItems.Add(currentCheck.itemId);
                                        hasCompletedSphere = true;
                                    }
                                }
                            }
                        }
                    }

                    Randomizer.Items.heldItems.AddRange(sphereItems);
                } while (sphereItems.Count > 0);

                if ((hasCompletedSphere == false) && !hasConcludedPlaythrough)
                {
                    return false;
                }
            }
            return true;
        }

        static bool emulatePlaythroughSpheres(Room startingRoom)
        {
            bool hasCompletedSphere;
            bool hasConcludedPlaythrough;
            List<Room> currentPlaythroughGraph;
            List<Item> sphereItems = new();
            SharedSettings parseSetting = Randomizer.SSettings;

            foreach (KeyValuePair<string, Check> checkList in Randomizer.Checks.CheckDict.ToList())
            {
                Check listedCheck = checkList.Value;
                listedCheck.hasBeenReached = false;
                Randomizer.Checks.CheckDict[listedCheck.checkName] = listedCheck;
            }

            foreach (KeyValuePair<string, Room> roomList in Randomizer.Rooms.RoomDict.ToList())
            {
                Room currentRoom = roomList.Value;
                currentRoom.Visited = false;
                Randomizer.Rooms.RoomDict[currentRoom.RoomName] = currentRoom;
            }

            Randomizer.Items.heldItems.Clear();
            foreach (Item startingItem in parseSetting.startingItems)
            {
                Randomizer.Items.heldItems.Add(startingItem);
            }

            while (!Randomizer.Rooms.RoomDict["Ganondorf Castle"].Visited)
            {
                hasCompletedSphere = false;
                hasConcludedPlaythrough = false;
                currentPlaythroughGraph = Randomizer.GeneratePlaythroughGraph(startingRoom);

                // Walk through the current graph and get a list of rooms that we can currently access
                // If we collect any items during the playthrough, we add them to the player's inventory
                // and try walking through the graph again until we have collected every item that we can.
                do
                {
                    sphereItems.Clear();
                    foreach (Room graphRoom in currentPlaythroughGraph)
                    {
                        // Console.WriteLine("Currently Exploring: " + graphRoom.name);
                        if (graphRoom.RoomName == "Ganondorf Castle")
                        {
                            graphRoom.Visited = true;
                            hasConcludedPlaythrough = true;
                            return true;
                        }

                        for (int i = 0; i < graphRoom.Checks.Count; i++)
                        {
                            // Create reference to the dictionary entry of the check whose logic we are evaluating
                            if (
                                !Randomizer.Checks.CheckDict.TryGetValue(
                                    graphRoom.Checks[i],
                                    out Check currentCheck
                                )
                            )
                            {
                                if (graphRoom.Checks[i].ToString() == string.Empty)
                                {
                                    // Console.WriteLine("Room has no checks, continuing on....");
                                    break;
                                }
                            }

                            if (
                                !currentCheck.hasBeenReached
                                && currentCheck.itemWasPlaced
                                && currentCheck.isRequired
                            )
                            {
                                var areCheckRequirementsMet = Randomizer.Logic.EvaluateRequirements(
                                    currentCheck.checkName,
                                    currentCheck.requirements
                                );
                                if ((bool)areCheckRequirementsMet == true)
                                {
                                    currentCheck.hasBeenReached = true;

                                    sphereItems.Add(currentCheck.itemId);
                                    hasCompletedSphere = true;
                                }
                            }
                        }
                    }

                    Randomizer.Items.heldItems.AddRange(sphereItems);
                } while (sphereItems.Count > 0);

                if ((hasCompletedSphere == false) && !hasConcludedPlaythrough)
                {
                    return false;
                }
            }
            return true;
        }

        /// <summary>
        /// summary text.
        /// </summary>
        public static void GenerateSpoilerLog(Room startingRoom, string seedHash)
        {
            Check currentCheck;
            bool isPlaythroughValid;
            Randomizer.Items.GenerateItemPool();

            string fileHash = "TPR-v1.0-" + seedHash + ".txt";

            // Once everything is complete, we want to write the results to a spoiler log.
            using StreamWriter file = new(fileHash);

            file.WriteLine("SeedData Version: " + SeedData.VersionString);
            file.WriteLine("Settings: ");
            file.WriteLine(JsonConvert.SerializeObject(Randomizer.SSettings, Formatting.Indented));
            file.WriteLine(string.Empty);
            file.WriteLine("Dungeon Rewards: ");
            foreach (KeyValuePair<string, Check> check in Randomizer.Checks.CheckDict)
            {
                currentCheck = check.Value;
                if (currentCheck.itemWasPlaced && currentCheck.category.Contains("Dungeon Reward"))
                {
                    file.WriteLine(currentCheck.checkName + ": " + currentCheck.itemId);
                }
            }
            file.WriteLine(string.Empty);
            file.WriteLine("Item Locations: ");
            foreach (KeyValuePair<string, Check> check in Randomizer.Checks.CheckDict)
            {
                currentCheck = check.Value;
                if (currentCheck.itemWasPlaced)
                {
                    file.WriteLine(currentCheck.checkName + ": " + currentCheck.itemId);
                }
                else
                {
                    Console.WriteLine("Check: " + currentCheck.checkName + " has no item.");
                }
            }

            file.WriteLine(string.Empty);
            file.WriteLine(string.Empty);
            file.WriteLine(string.Empty);
            file.WriteLine("Playthrough: ");
            isPlaythroughValid = ValidatePlaythrough(startingRoom);
            if (isPlaythroughValid)
            {
                Console.WriteLine("Playthrough Validated");
            }
            else
            {
                Console.WriteLine("ERROR. Some checks/rooms may not be reachable.");
            }

            List<string> optimalPlaythrough = CalculateOptimalPlaythrough(startingRoom);
            optimalPlaythrough.ForEach(
                delegate(string playthroughItem)
                {
                    file.WriteLine(playthroughItem);
                }
            );
            file.Close();
        }

        /// <summary>
        /// summary text.
        /// </summary>
        public static byte[,] ConcatFlagArrays(byte[,] destArray, byte[,] sourceArray)
        {
            byte[,] array3 = new byte[
                destArray.GetLength(0) + sourceArray.GetLength(0),
                destArray.GetLength(1) + sourceArray.GetLength(1)
            ];
            int j = 0;
            for (int i = 0; i < destArray.GetLength(0); i++)
            {
                array3[i, 0] = destArray[i, 0];
                array3[i, 1] = destArray[i, 1];
            }

            for (int i = destArray.GetLength(0); i < array3.GetLength(0); i++)
            {
                array3[i, 0] = sourceArray[j, 0];
                array3[i, 1] = sourceArray[j, 1];
                j++;
            }

            return array3;
        }

        private static IEnumerable<UInt64> Blockify(byte[] inputAsBytes, int blockSize)
        {
            int i = 0;

            // UInt64 used since that is the biggest possible value we can return.
            // Using an unsigned type is important - otherwise an arithmetic overflow will result
            UInt64 block = 0;

            // Run through all the bytes
            while (i < inputAsBytes.Length)
            {
                // Keep stacking them side by side by shifting left and OR-ing
                block = block << 8 | inputAsBytes[i];

                i++;

                // Return a block whenever we meet a boundary
                if (i % blockSize == 0 || i == inputAsBytes.Length)
                {
                    yield return block;

                    // Set to 0 for next iteration
                    block = 0;
                }
            }
        }

        // Generates a Fletcher 16,32,or 64 based on an input string
        // https://regularcoder.wordpress.com/2014/01/04/fletchers-checksum-in-c/

        /// <summary>
        /// summary text.
        /// </summary>
        public static UInt64 GetChecksum(String inputWord, int n)
        {
            // Fletcher 16: Read a single byte
            // Fletcher 32: Read a 16 bit block (two bytes)
            // Fletcher 64: Read a 32 bit block (four bytes)
            int bytesPerCycle = n / 16;

            // 2^x gives max value that can be stored in x bits
            // no of bits here is 8 * bytesPerCycle (8 bits to a byte)
            UInt64 modValue = (UInt64)(Math.Pow(2, 8 * bytesPerCycle) - 1);

            // ASCII encoding conveniently gives us 1 byte per character
            byte[] inputAsBytes = Encoding.ASCII.GetBytes(inputWord);

            UInt64 sum1 = 0;
            UInt64 sum2 = 0;
            foreach (UInt64 block in Blockify(inputAsBytes, bytesPerCycle))
            {
                sum1 = (sum1 + block) % modValue;
                sum2 = (sum2 + sum1) % modValue;
            }

            return sum1 + (sum2 * (modValue + 1));
        }

        public static void CreateZipFile(string fileName, IEnumerable<string> files)
        {
            // Create and open a new ZIP file
            var zip = ZipFile.Open(fileName, ZipArchiveMode.Create);
            foreach (var file in files)
            {
                // Add the entry for each file
                zip.CreateEntryFromFile(file, Path.GetFileName(file), CompressionLevel.Optimal);
                File.Delete(file);
            }
            // Dispose of the object when we are done
            zip.Dispose();
        }
    }

    public static class Extensions
    {
        public static void Shuffle<T>(this IList<T> list, Random rng)
        {
            int n = list.Count;
            while (n > 1)
            {
                n--;
                int k = rng.Next(n + 1);
                T value = list[k];
                list[k] = list[n];
                list[n] = value;
            }
        }
<<<<<<< HEAD

        public static void Append<K, V>(this Dictionary<K, V> first, Dictionary<K, V> second)
        {
            List<KeyValuePair<K, V>> pairs = second.ToList();
            pairs.ForEach(pair => first.Add(pair.Key, pair.Value));
        }
=======
>>>>>>> e4b082c0
    }
}<|MERGE_RESOLUTION|>--- conflicted
+++ resolved
@@ -898,14 +898,27 @@
                 list[n] = value;
             }
         }
-<<<<<<< HEAD
 
         public static void Append<K, V>(this Dictionary<K, V> first, Dictionary<K, V> second)
         {
             List<KeyValuePair<K, V>> pairs = second.ToList();
             pairs.ForEach(pair => first.Add(pair.Key, pair.Value));
         }
-=======
->>>>>>> e4b082c0
+    }
+
+    public static class Extensions
+    {
+        public static void Shuffle<T>(this IList<T> list, Random rng)
+        {
+            int n = list.Count;
+            while (n > 1)
+            {
+                n--;
+                int k = rng.Next(n + 1);
+                T value = list[k];
+                list[k] = list[n];
+                list[n] = value;
+            }
+        }
     }
 }