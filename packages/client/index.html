--- conflicted
+++ resolved
@@ -591,8 +591,6 @@
                   value=""
                 />
                 <label for="bonksDoDamageCheckbox">Bonks Do Damage</label><br />
-<<<<<<< HEAD
-=======
               </div>
               <div
                 data-tooltip-text="If checked, the following items will not appear on Heart Container or Dungeon Reward checks:&#0010;&#0010;Dungeon small keys, Snowpeak Ruins Ordon Pumpkin, Snowpeak Ruins Ordon Goat Cheese, Gerudo Desert Bulblin Camp Key, and North Faron Woods Gate Key&#0010;"
@@ -606,7 +604,7 @@
                 <label for="noSmallKeysOnBossesCheckbox"
                   >No Small Keys On Bosses</label
                 ><br />
->>>>>>> e9403e0a
+
               </div>
               <div class="selectGroup" style="margin-top: 8px">
                 <label for="trapItemFieldset">Trap Item Frequency</label><br />
