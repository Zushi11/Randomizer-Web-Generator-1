--- conflicted
+++ resolved
@@ -221,22 +221,6 @@
                 <label for="giftsFromNPCsCheckbox"> Gifts From NPCs </label
                 ><br />
               </div>
-<<<<<<< HEAD
-              <div class="selectGroup">
-                <label for="poeSettingsFieldset">Poe Souls:</label><br />
-                <select
-                  name="Poe Soul Settings"
-                  data-tooltip-text="'Vanilla': Poe Souls will not be randomized.&#0010;&#0010;'Overworld': Only Poes in the Overworld will have their souls shuffled.&#0010;&#0010;'Dungeon': Only Poes in Dungeons will have their souls shuffled.&#0010;&#0010;'All': All Poes will have their souls shuffled.&#0010;"
-                  id="poeSettingsFieldset"
-                >
-                  <option value="0" selected>Vanilla</option>
-                  <option value="1">Overworld</option>
-                  <option value="2">Dungeons</option>
-                  <option value="3">All</option>
-                </select>
-              </div>
-=======
->>>>>>> e4b082c0
               <div
                 style="width: 50%"
                 data-tooltip-text="If checked, the items you can permanently buy from shops are randomized.&#0010;"
@@ -573,8 +557,6 @@
                   >Shop Models Show The Replaced Item</label
                 ><br />
               </div>
-<<<<<<< HEAD
-=======
               <div
                 data-tooltip-text="If checked, rolling into walls as Link will do damage. Additionally, dashing into or attacking a wall as Wolf will also do damage. Note, this damage does stack with the damage multiplier.&#0010;"
               >
@@ -588,7 +570,6 @@
                   >Bonks Do Damage</label
                 ><br />
               </div>
->>>>>>> e4b082c0
               <div class="selectGroup" style="margin-top: 8px">
                 <label for="trapItemFieldset">Trap Item Frequency</label><br />
                 <select
@@ -930,11 +911,7 @@
             <td class="rBor">
               <a
                 target="_blank"
-<<<<<<< HEAD
-                href="https://wiki.tprandomizer.com/images/3/3d/Randomizer-1.0.0.us.gci"
-=======
                 href="https://wiki.tprandomizer.com/images/0/0c/Randomizer-1.1.0.us.gci"
->>>>>>> e4b082c0
                 download
                 ><img class="blackbor flag" src="img/usa.jpg"
               /></a>
@@ -944,11 +921,7 @@
             <td class="rBor">
               <a
                 target="_blank"
-<<<<<<< HEAD
-                href="https://wiki.tprandomizer.com/images/b/b9/Randomizer-1.0.0.eu.gci"
-=======
                 href="https://wiki.tprandomizer.com/images/9/98/Randomizer-1.1.0.eu.gci"
->>>>>>> e4b082c0
                 download
                 ><img class="blackbor flag" src="/img/eur.jpg"
               /></a>
@@ -958,11 +931,7 @@
             <td class="rBor">
               <a
                 target="_blank"
-<<<<<<< HEAD
-                href="https://wiki.tprandomizer.com/images/f/fd/Randomizer-1.0.0.jp.gci"
-=======
                 href="https://wiki.tprandomizer.com/images/9/9d/Randomizer-1.1.0.jp.gci"
->>>>>>> e4b082c0
                 download
                 ><img class="blackbor flag" src="/img/jpn.jpg"
               /></a>
