(function () {
  const $ = window.$;

  const RawSettingType = {
    nineBitWithEndOfListPadding: 'nineBitWithEndOfListPadding',
    bitString: 'bitString',
    xBitNum: 'xBitNum',
  };

  const RecolorId = {
    herosClothes: 0x00, // Cap and Body
    zoraArmorPrimary: 0x01,
    zoraArmorSecondary: 0x02,
    zoraArmorHelmet: 0x03,
  };

  const RecolorDefType = {
    twentyFourBitRgb: 0b0,
    randomAnyPalette: 0b1,
    randomByMath: 0b10,
    paletteEntry: 0b11,
    randomWithinPalette: 0b100,
  };

  const encodingChars =
    '0123456789ABCDEFGHIJKLMNOPQRSTUVWXYZabcdefghijklmnopqrstuvwxyz-_';

  function encodeBits(bitString) {
    const missingChars = (6 - (bitString.length % 6)) % 6;
    bitString += '0'.repeat(missingChars);

    let charString = '';

    let index = 0;
    while (index < bitString.length) {
      const bits = bitString.substring(index, index + 6);
      const charIndex = parseInt(bits, 2);
      charString += encodingChars[charIndex];

      index += 6;
    }

    return charString;
  }

  function sixBitCharsToBitString(sixBitChars) {
    if (!sixBitChars) {
      return '';
    }

    let result = '';

    for (let i = 0; i < sixBitChars.length; i++) {
      result += numToPaddedBits(encodingChars.indexOf(sixBitChars[i]), 6);
    }

    return result;
  }

  function genEncodeAsVlqX(numBitDef) {
    if (numBitDef < 3 || numBitDef > 4) {
      throw new Error(`Only valid for 3 or 4; provided ${numBitDef}`);
    }

    const xBitNumber = Math.pow(2, numBitDef);
    const max = (1 << xBitNumber) - 1;

    return function encodeAsVlqX(num) {
      if (num < 0 || num > max) {
        throw new Error(`Given num ${num} is outside of range 0-${max}.`);
      }

      if (num < 2) {
        return '0'.repeat(numBitDef) + num;
      }

      let bitsNeeded = 1;
      for (let i = 2; i <= xBitNumber; i++) {
        const oneOverMax = 1 << i;
        if (num < oneOverMax) {
          bitsNeeded = i - 1;
          break;
        }
      }

      return (
        numToPaddedBits(bitsNeeded, numBitDef) + num.toString(2).substring(1)
      );
    };
  }

  function genDecodeVlqX(numBitDef) {
    if (numBitDef < 3 || numBitDef > 4) {
      throw new Error(`Only valid for 3 or 4; provided ${numBitDef}`);
    }

    return function (str) {
      const bitsToRead = parseInt(str.substring(0, numBitDef), 2);
      if (bitsToRead === 0) {
        return parseInt(str.substring(numBitDef, numBitDef + 1), 2);
      }

      return (
        (1 << bitsToRead) +
        parseInt(str.substring(numBitDef, numBitDef + bitsToRead), 2)
      );
    };
  }

  const encodeAsVlq8 = genEncodeAsVlqX(3);
  const decodeVlq8 = genDecodeVlqX(3);

  const encodeAsVlq16 = genEncodeAsVlqX(4);
  const decodeVlq16 = genDecodeVlqX(4);

  /**
   * Adds '0' chars to front of bitStr such that the returned string length is
   * equal to the provided size. If bitStr.length > size, simply returns bitStr.
   *
   * @param {string} str String of '0' and '1' chars
   * @param {number} size Desired length of resultant string.
   * @return {string}
   */
  function padBits2(str, size) {
    const numZeroesToAdd = size - str.length;
    if (numZeroesToAdd <= 0) {
      return str;
    }

    let ret = '';
    for (let i = 0; i < numZeroesToAdd; i++) {
      ret += '0';
    }
    return ret + str;
  }

  /**
   * Converts a number to a bit string of a specified length.
   *
   * @param {number} number Number to convert to bit string.
   * @param {number} strLength Length of string to return.
   * @return {string} Bit string of specified length.
   */
  function numToPaddedBits(number, strLength) {
    return padBits2(number.toString(2), strLength);
  }

  function encodeSettings(version, idChar, valuesArr) {
    let bitString = '';

    valuesArr.forEach((value) => {
      if (typeof value === 'boolean') {
        bitString += value ? '1' : '0';
      } else if (typeof value === 'string') {
        let asNum = parseInt(value, 10);
        if (Number.isNaN(asNum)) {
          asNum = 0;
        }
        bitString += numToPaddedBits(asNum, 4);
      } else if (typeof value === 'object') {
        if (value === null) {
          // triple-equals here is intentional for now
          bitString += '0';
        } else if (value.type === RawSettingType.bitString) {
          bitString += value.bitString;
        } else if (value.type === RawSettingType.xBitNum) {
          bitString += numToPaddedBits(value.value, value.bitLength);
        }
      }
    });

    const extraBits = bitString.length % 6;
    const bitsAsChars = encodeBits(bitString);
    const ver = version.toString(16);

    let numLengthChars = 0;
    for (let i = 1; i < 6; i++) {
      const maxNum = 1 << (i * 6);
      if (bitsAsChars.length <= maxNum) {
        numLengthChars = i;
        break;
      }
    }

    const lengthChar = encodeBits(
      numToPaddedBits((extraBits << 3) + numLengthChars, 6)
    );
    const lenChars = encodeBits(
      numToPaddedBits(bitsAsChars.length, numLengthChars * 6)
    );

    return ver + idChar + lengthChar + lenChars + bitsAsChars;
  }

  function genStartingItemsBits() {
    let bits = '';

    $('#baseImportantItemsListbox')
      .find('input[type="checkbox"]')
      .each(function () {
        if ($(this).prop('checked')) {
          const itemId = parseInt($(this).attr('data-itemId'), 10);
          bits += numToPaddedBits(itemId, 9);
        }
      });

    bits += '111111111';

    return {
      type: RawSettingType.bitString,
      bitString: bits,
    };
  }

  function genExcludedChecksBits() {
    let bits = '';

    $('#baseExcludedChecksListbox')
      .find('input[type="checkbox"]')
      .each(function () {
        if ($(this).prop('checked')) {
          const itemId = parseInt($(this).attr('data-checkId'), 10);
          bits += numToPaddedBits(itemId, 9);
        }
      });

    bits += '111111111';

    return {
      type: RawSettingType.bitString,
      bitString: bits,
    };
  }

  function getVal(id) {
    const $el = $('#' + id);
    if ($el.prop('nodeName') === 'INPUT' && $el.attr('type') === 'checkbox') {
      return $el.prop('checked');
    }

    return $el.val();
  }

  function isEnumWithinRange(maxBits, enumVal) {
    if (maxBits > 30) {
      return false;
    }
    const val = parseInt(enumVal, 10);
    if (Number.isNaN(val)) {
      return false;
    }

    const maxValPlusOne = 1 << maxBits;

    return enumVal < maxValPlusOne;
  }

  function genTunicRecolorDef(selectElId) {
    const select = document.getElementById(selectElId);
    const selectedOption = select.children[select.selectedIndex];

    if (selectedOption.hasAttribute('data-rgb')) {
      return {
        type: RecolorDefType.twentyFourBitRgb,
        recolorId: RecolorId.herosClothes,
        value: parseInt(selectedOption.getAttribute('data-rgb'), 16),
      };
    }

    return null;
  }

  function genRecolorBits(recolorDefs) {
    if (!recolorDefs) {
      return false;
    }

    const version = 0;

    function isValidRecolorDef(recolorDef) {
      // Temp implementation until add support for more types.
      if (!recolorDef) {
        return false;
      }

      if (recolorDef.type === RecolorDefType.twentyFourBitRgb) {
        return recolorDef.value >= 0 && recolorDef.value <= 0x00ffffff;
      }

      return false;
    }

    // Process all recolorDefs
    recolorDefs = recolorDefs.filter(isValidRecolorDef);

    recolorDefs.sort(function (defA, defB) {
      return defA.recolorId - defB.recolorId;
    });

    if (recolorDefs.length < 1) {
      return false;
    }

    const enabledRecolorIds = {};
    let valuesBits = '';

    recolorDefs.forEach(function (recolorDef) {
      // Temp implementation until add support for more types.
      if (recolorDef.type === RecolorDefType.twentyFourBitRgb) {
        enabledRecolorIds[recolorDef.recolorId] = 1;
        valuesBits +=
          numToPaddedBits(recolorDef.type, 3) +
          numToPaddedBits(recolorDef.value, 24);
      }
    });

    const smallestRecolorId = recolorDefs[0].recolorId;
    const largestRecolorId = recolorDefs[recolorDefs.length - 1].recolorId;

    let bitString = '1'; // for on/off
    bitString += encodeAsVlq16(version);
    bitString += encodeAsVlq16(smallestRecolorId);
    bitString += encodeAsVlq16(largestRecolorId);

    for (let i = smallestRecolorId; i <= largestRecolorId; i++) {
      bitString += enabledRecolorIds[i] ? '1' : '0';
    }

    bitString += valuesBits;

    return {
      type: RawSettingType.bitString,
      bitString: bitString,
    };
  }

  function genSSettingsFromUi() {
    // Increment the version when you make changes to the format. Need to make
    // sure you don't break backwards compatibility!!
    const sSettingsVersion = 4;

    const values = [
      { id: 'logicRulesFieldset', bitLength: 2 },
      { id: 'castleRequirementsFieldset', bitLength: 3 },
      { id: 'palaceRequirementsFieldset', bitLength: 2 },
      { id: 'faronLogicFieldset', bitLength: 1 },
      { id: 'goldenBugsCheckbox' },
      { id: 'skyCharacterCheckbox' },
      { id: 'giftsFromNPCsCheckbox' },
      { id: 'poeSettingsFieldset', bitLength: 2 },
      { id: 'shopItemsCheckbox' },
      { id: 'hiddenSkillsCheckbox' },
      { id: 'smallKeyFieldset', bitLength: 3 },
      { id: 'bigKeyFieldset', bitLength: 3 },
      { id: 'mapAndCompassFieldset', bitLength: 3 },
      { id: 'introCheckbox' },
      { id: 'faronTwilightCheckbox' },
      { id: 'eldinTwilightCheckbox' },
      { id: 'lanayruTwilightCheckbox' },
      { id: 'mdhCheckbox' },
      { id: 'skipMinorCutscenesCheckbox' },
      { id: 'fastIBCheckbox' },
      { id: 'quickTransformCheckbox' },
      { id: 'transformAnywhereCheckbox' },
      { id: 'increaseWalletCheckbox' },
      { id: 'modifyShopModelsCheckbox' },
      { id: 'trapItemFieldset', bitLength: 3 },
      { id: 'barrenCheckbox' },
      { id: 'goronMinesEntranceFieldset', bitLength: 2 },
      { id: 'lakebedEntranceCheckbox' },
      { id: 'arbitersEntranceCheckbox' },
      { id: 'snowpeakEntranceCheckbox' },
      { id: 'totEntranceFieldset', bitLength: 2 },
      { id: 'cityEntranceCheckbox' },
      { id: 'instantTextCheckbox' },
      { id: 'openMapCheckbox' },
      { id: 'spinnerSpeedCheckbox' },
      { id: 'openDotCheckbox' },
<<<<<<< HEAD
=======
      { id: 'itemScarcityFieldset', bitLength: 2 },
      { id: 'damageMagFieldset', bitLength: 3 },
      { id: 'bonksDoDamageCheckbox' },
      { id: 'shuffleRewardsCheckbox' },
>>>>>>> e4b082c0
    ].map(({ id, bitLength }) => {
      const val = getVal(id);
      if (bitLength) {
        // select
        return {
          type: RawSettingType.xBitNum,
          bitLength,
          value: parseInt(getVal(id), 10),
        };
      }
      // checkbox
      return val;
    });

    values.push(genStartingItemsBits());
    values.push(genExcludedChecksBits());

    return encodeSettings(sSettingsVersion, 's', values);
  }

  const MidnaColorOptions = {
    default: 0,
    preset: 1,
    randomPreset: 2,
    detailed: 3,
  };

  function genMidnaSettings(recolorDefs) {
    const uEnumBitLen = 4;

    function uEnumToBits(number) {
      return numToPaddedBits(number, uEnumBitLen);
    }

    // This implementation will significantly change when recoloring options is
    // fleshed out.
    const selectVal = parseInt(getVal('midnaHairColorFieldset'), 10);

    if (selectVal < 1) {
      return null;
    }

    const version = 0;

    const midnaColorOption = MidnaColorOptions.preset;

    let bits = '1'; // write 1 bit for on
    const versionStr = version.toString(2);
    // write 4 bits for version bitLength
    bits += numToPaddedBits(versionStr.length, 4);
    // write X bits for version
    bits += versionStr;

    bits += uEnumToBits(midnaColorOption);

    if (midnaColorOption === MidnaColorOptions.preset) {
      bits += uEnumToBits(selectVal);
    } else if (midnaColorOption === MidnaColorOptions.detailed) {
      // Will need to add 1 bit for on/off on Active matches Inactive checkbox.
      // Will need to call this once for each, with either rgb or sValue
      // recolorDefs.push(...);
    }

    return {
      type: RawSettingType.bitString,
      bitString: bits,
    };
  }

  function genPSettingsFromUi(returnEvenIfEmpty) {
    // Don't do anything until we sort out pSettings better.
    return '';

    // const values = [].map(({ id, bitLength }) => {
    //   const val = getVal(id);
    //   if (bitLength) {
    //     // select
    //     return {
    //       type: RawSettingType.xBitNum,
    //       bitLength,
    //       value: parseInt(getVal(id), 10),
    //     };
    //   }
    //   // checkbox
    //   return val;
    // });

    // if (
    //   !returnEvenIfEmpty &&
    //   values.every((x) => {
    //     if (x) {
    //       return x.type === RawSettingType.xBitNum && x.value === 0;
    //     }

    //     return true;
    //   })
    // ) {
    //   return '';
    // }

    // return encodeSettings(0, 'p', values);
  }

  function decodeSettingsHeader(settingsString) {
    const match = settingsString.match(/^([a-fA-F0-9])+([sp])(.)/);
    if (match == null) {
      throw new Error('Invalid settings string.');
    }

    const version = parseInt(match[1], 16);
    const type = match[2];
    const lengthBits = sixBitCharsToBitString(match[3]);

    // return match;

    // extra bits, then lengthLength
    const extraBits = parseInt(lengthBits.substring(0, 3), 2);
    const lengthLength = parseInt(lengthBits.substring(3), 2);
    if (lengthLength < 1) {
      throw new Error('Invalid settings string.');
    }

    const lengthCharsStart = match[0].length;
    const contentStart = lengthCharsStart + lengthLength;

    if (contentStart > settingsString.length) {
      throw new Error('Invalid settings string.');
    }
    const contentLengthEncoded = settingsString.substring(
      lengthCharsStart,
      contentStart
    );
    const contentNumChars = parseInt(
      sixBitCharsToBitString(contentLengthEncoded),
      2
    );

    if (contentStart + contentNumChars > settingsString.length) {
      throw new Error('Invalid settings string.');
    }
    const chars = settingsString.substring(
      contentStart,
      contentStart + contentNumChars
    );
    let bits = sixBitCharsToBitString(chars);

    if (extraBits > 0) {
      if (bits.length < 1) {
        throw new Error('Invalid settings string.');
      }
      bits = bits.substring(0, bits.length - (6 - extraBits));
    }

    const remaining = settingsString.substring(contentStart + contentNumChars);

    return {
      version,
      type,
      bits,
      remaining,
    };
  }

  function breakUpSettingsString(settingsString) {
    // TODO: handle null check
    let remainingSettingsString = settingsString;

    const settingsByType = {};

    while (remainingSettingsString) {
      const obj = decodeSettingsHeader(remainingSettingsString);
      if (settingsByType[obj.type]) {
        return { error: `Multiple settings in string of type '${obj.type}'.` };
      }

      remainingSettingsString = obj.remaining;
      obj.remaining = undefined;
      settingsByType[obj.type] = obj;
    }

    return settingsByType;
  }

  function BitsProcessor(bits) {
    let remaining = bits;

    function nextXBitsAsNum(numBits) {
      if (remaining.length < numBits) {
        throw new Error(
          `Asked for ${numBits} bits, but only had ${remaining.length} remaining.`
        );
      }

      const value = parseInt(remaining.substring(0, numBits), 2);
      remaining = remaining.substring(numBits);
      return value;
    }

    function nextBoolean() {
      return Boolean(nextXBitsAsNum(1));
    }

    function nextEolList(bitLength) {
      let eolValue = 0;
      for (let i = 0; i < bitLength; i++) {
        eolValue += 1 << i;
      }

      const list = [];

      while (true) {
        if (remaining.length < bitLength) {
          throw new Error('Not enough bits remaining.');
        }

        const val = nextXBitsAsNum(bitLength);

        if (val === eolValue) {
          break;
        } else {
          list.push(val);
        }
      }

      return list;
    }

    function getVlq16BitLength(num) {
      if (num < 2) {
        return 5;
      }

      let bitsNeeded = 1;
      for (let i = 2; i <= 16; i++) {
        const oneOverMax = 1 << i;
        if (num < oneOverMax) {
          bitsNeeded = i - 1;
          break;
        }
      }

      return 4 + bitsNeeded;
    }

    function nextVlq16() {
      if (remaining.Length < 4) {
        throw new Error('Not enough bits remaining');
      }

      const val = decodeVlq16(remaining);
      remaining = remaining.substring(getVlq16BitLength(val));

      return val;
    }

    function nextRecolorTableEntry() {
      const type = nextXBitsAsNum(3);
      let value;

      if (type === RecolorDefType.twentyFourBitRgb) {
        value = nextXBitsAsNum(24);
      } else {
        throw new Error(
          'Not currently supporting anything other than 24-bit colors.'
        );
      }

      return { type, value };
    }

    function nextRecolorDefs() {
      const result = {};

      if (!nextBoolean()) {
        return result;
      }

      const version = nextVlq16();
      const smallestRecolorId = nextVlq16();
      const largestRecolorId = nextVlq16();

      const onRecolorIds = [];

      for (let i = smallestRecolorId; i <= largestRecolorId; i++) {
        if (nextBoolean()) {
          onRecolorIds.push(i);
        }
      }

      for (let i = 0; i < onRecolorIds.length; i++) {
        const recolorId = onRecolorIds[i];

        // Read next recolor table entry
        const obj = nextRecolorTableEntry();
        result[recolorId] = obj;
      }

      return result;
    }

    return {
      nextXBitsAsNum,
      nextBoolean,
      nextEolList,
      nextRecolorDefs,
    };
  }

  function decodeSSettings({ version, bits }) {
    const processor = BitsProcessor(bits);
    const res = {};

    function processBasic({ id, bitLength }) {
      if (bitLength != null) {
        const num = processor.nextXBitsAsNum(bitLength);
        res[id] = num;
      } else {
        const num = processor.nextBoolean();
        res[id] = num;
      }
    }

    processBasic({ id: 'logicRules', bitLength: 2 });
    processBasic({ id: 'castleRequirements', bitLength: 3 });
    processBasic({ id: 'palaceRequirements', bitLength: 2 });
    processBasic({ id: 'faronWoodsLogic', bitLength: 1 });
    processBasic({ id: 'goldenBugs' });
    processBasic({ id: 'skyCharacters' });
    processBasic({ id: 'giftsFromNpcs' });
    if (version >= 4) {
      // `poes` changed from a checkbox to a select
      processBasic({ id: 'poes', bitLength: 2 });
    } else {
      const poeSettings = {
        vanilla: 0,
        overworld: 1,
        dungeons: 2,
        all: 3
      };
      const shufflePoes = processor.nextBoolean();
      res.poes = shufflePoes
<<<<<<< HEAD
        ? poeSettings.overworld
=======
        ? poeSettings.all
>>>>>>> e4b082c0
        : poeSettings.vanilla;
    }
    processBasic({ id: 'shopItems' });
    processBasic({ id: 'hiddenSkills' });
    processBasic({ id: 'smallKeys', bitLength: 3 });
    processBasic({ id: 'bigKeys', bitLength: 3 });
    processBasic({ id: 'mapsAndCompasses', bitLength: 3 });
    processBasic({ id: 'skipIntro' });
    processBasic({ id: 'faronTwilightCleared' });
    processBasic({ id: 'eldinTwilightCleared' });
    processBasic({ id: 'lanayruTwilightCleared' });
    processBasic({ id: 'skipMdh' });
    processBasic({ id: 'skipMinorCutscenes' });
    processBasic({ id: 'fastIronBoots' });
    processBasic({ id: 'quickTransform' });
    processBasic({ id: 'transformAnywhere' });
    processBasic({ id: 'increaseWalletCapacity' });
    processBasic({ id: 'shopModelsShowTheReplacedItem' });
    processBasic({ id: 'trapItemsFrequency', bitLength: 3 });
    processBasic({ id: 'barrenDungeons' });
    if (version >= 2) {
      // `goronMinesEntrance` changed from a checkbox to a select
      processBasic({ id: 'goronMinesEntrance', bitLength: 2 });
    } else {
      const goronMinesEntrance = {
        closed: 0,
        noWrestling: 1,
        open: 2,
      };
      const skipMinesEntrance = processor.nextBoolean();
      res.goronMinesEntrance = skipMinesEntrance
        ? goronMinesEntrance.noWrestling
        : goronMinesEntrance.closed;
    }
    processBasic({ id: 'skipLakebedEntrance' });
    processBasic({ id: 'skipArbitersEntrance' });
    processBasic({ id: 'skipSnowpeakEntrance' });
    if (version >= 1) {
      // `totEntrance` changed from a checkbox to a select
      processBasic({ id: 'totEntrance', bitLength: 2 });
    } else {
      const totEntrance = {
        closed: 0,
        openGrove: 1,
        open: 2,
      };
      const totOpen = processor.nextBoolean();
      res.totEntrance = totOpen ? totEntrance.open : totEntrance.closed;
    }
    processBasic({ id: 'skipCityEntrance' });
    if (version >= 1) {
      // `instantText' added as an option in version 1
      processBasic({ id: 'instantText' });
    }
    if (version >= 3) {
      // `openMap' and 'spinnerSpeed' and 'openDot' were added as options in version 3
      processBasic({ id: 'openMap' });
      processBasic({ id: 'increaseSpinnerSpeed' });
      processBasic({ id: 'openDot' });
    }
<<<<<<< HEAD
=======
    if (version >= 4) {
      processBasic({ id: 'itemScarcity', bitLength: 2 });
      processBasic({ id: 'damageMagnification', bitLength: 3 });
      processBasic({ id: 'bonksDoDamage' });
      processBasic({ id: 'shuffleRewards' });
    } else {
      res.itemScarcity = 0; // Vanilla
      res.damageMagnification = 1; // Vanilla
      res.bonksDoDamage = 0; // Vanilla
      res.shuffleRewards = 0; // Vanilla
    }
>>>>>>> e4b082c0

    res.startingItems = processor.nextEolList(9);
    res.excludedChecks = processor.nextEolList(9);

    return res;
  }

  // decodePSettings is not currently used until we better sort out pSettings.

  // function decodePSettings({ version, bits }) {
  //   // const processor = BitsProcessor(bits);

  //   // const res = {};

  //   // res.recolorDefs = processor.nextRecolorDefs();

  //   // res.randomizeBgm = processor.nextBoolean();
  //   // res.randomizeFanfares = processor.nextBoolean();
  //   // res.disableEnemyBgm = processor.nextBoolean();

  //   // return res;

  //   const a = [
  //     { id: 'hTunicHatColor', type: 'number', bitLength: 4 },
  //     { id: 'hTunicBodyColor', type: 'number', bitLength: 4 },
  //     { id: 'hTunicSkirtColor', type: 'number', bitLength: 4 },
  //     { id: 'zTunicHatColor', type: 'number', bitLength: 4 },
  //     { id: 'zTunicHelmetColor', type: 'number', bitLength: 4 },
  //     { id: 'zTunicBodyColor', type: 'number', bitLength: 4 },
  //     { id: 'zTunicScalesColor', type: 'number', bitLength: 4 },
  //     { id: 'zTunicBootsColor', type: 'number', bitLength: 4 },
  //     { id: 'lanternColor', type: 'number', bitLength: 4 },
  //     // { id: 'midnaHairColor', type: 'number', bitLength: 1 },
  //     { id: 'heartColor', type: 'number', bitLength: 4 },
  //     { id: 'aBtnColor', type: 'number', bitLength: 4 },
  //     { id: 'bBtnColor', type: 'number', bitLength: 3 },
  //     { id: 'xBtnColor', type: 'number', bitLength: 4 },
  //     { id: 'yBtnColor', type: 'number', bitLength: 4 },
  //     { id: 'zBtnColor', type: 'number', bitLength: 4 },
  //     { id: 'midnaHairBaseColor', type: 'number', bitLength: 4 },
  //     { id: 'midnaHairTipColor', type: 'number', bitLength: 4 },
  //     { id: 'midnaDomeRingColor', type: 'number', bitLength: 4 },

  //     { id: 'randomizeBgm', type: 'number', bitLength: 2 },
  //     { id: 'randomizeFanfares', type: 'boolean' },
  //     { id: 'disableEnemyBgm', type: 'boolean' },
  //   ];

  //   const processor = BitsProcessor(bits);

  //   const res = {};

  //   a.forEach(({ id, type, bitLength }) => {
  //     if (type === 'number') {
  //       const num = processor.nextXBitsAsNum(bitLength);
  //       res[id] = num;
  //     } else if (type === 'boolean') {
  //       const num = processor.nextBoolean();
  //       res[id] = num;
  //     } else {
  //       throw new Error(`Unknown type ${type} while decoding PSettings.`);
  //     }
  //   });

  //   return res;
  // }

  function decodeSettingsString(settingsString) {
    if (settingsString) {
      settingsString = settingsString.trim();
    }

    const byType = breakUpSettingsString(settingsString);

    const result = {};

    if (byType.s) {
      result.s = decodeSSettings(byType.s);
    }

    // Don't do this until we sort out pSettings better.
    // if (byType.p) {
    //   result.p = decodePSettings(byType.p);
    // }

    return result;
  }

  function populateUiFromPSettings(p) {
    // Don't do anything for now until we sort out pSettings.
    return;

    // if (!p) {
    //   return;
    // }

    // uncheckCheckboxes(['cosmeticsTab', 'audioTab']);

    // $('#hTunicHatColorFieldset').val(p.hTunicHatColor);
    // $('#hTunicBodyColorFieldset').val(p.hTunicBodyColor);
    // $('#hTunicSkirtColorFieldset').val(p.hTunicSkirtColor);
    // $('#zTunicHatColorFieldset').val(p.zTunicHatColor);
    // $('#zTunicHelmetColorFieldset').val(p.zTunicHelmetColor);
    // $('#zTunicBodyColorFieldset').val(p.zTunicBodyColor);
    // $('#zTunicScalesColorFieldset').val(p.zTunicScalesColor);
    // $('#zTunicBootsColorFieldset').val(p.zTunicBootsColor);
    // $('#lanternColorFieldset').val(p.lanternColor);
    // // $('#midnaHairColorFieldset').val(p.midnaHairColor);
    // $('#heartColorFieldset').val(p.heartColor);
    // $('#aButtonColorFieldset').val(p.aBtnColor);
    // $('#bButtonColorFieldset').val(p.bBtnColor);
    // $('#xButtonColorFieldset').val(p.xBtnColor);
    // $('#yButtonColorFieldset').val(p.yBtnColor);
    // $('#zButtonColorFieldset').val(p.zBtnColor);
    // $('#midnaHairBaseColorFieldset').val(p.midnaHairBaseColor);
    // $('#midnaHairTipColorFieldset').val(p.midnaHairTipColor);
    // $('#midnaDomeRingColorFieldset').val(p.midnaDomeRingColor);

    // $('#bgmFieldset').val(p.randomizeBgm);
    // $('#randomizeFanfaresCheckbox').prop('checked', p.randomizeFanfares);
    // $('#disableEnemyBGMCheckbox').prop('checked', p.disableEnemyBgm);
  }

  // window.decodeSettingsString = decodeSettingsString;

  let userJwt;

  window.addEventListener('DOMContentLoaded', () => {
    try {
      const jwt = localStorage.getItem('jwt');
      // 'undefined' check is to ignore localStorage jwt if we accidentally
      // saved a bad value which was possible before these changes. Maybe not
      // strictly necessary, but doesn't hurt.
      if (jwt && jwt !== 'undefined') {
        userJwt = jwt;
        return;
      }
    } catch (e) {
      console.error('Could not read jwt from localStorage.');
      console.error(e);
    }

    const jwtEl = document.getElementById('userJwtInput');
    if (jwtEl) {
      userJwt = jwtEl.value;
    }

    if (userJwt) {
      try {
        localStorage.setItem('jwt', userJwt);
      } catch (e) {
        console.error('Could not set jwt to localStorage.');
        console.error(e);
      }
    }
  });

  function fetchWrapper(resource, init = {}) {
    const newInit = init || {};
    newInit.headers = init.headers || {};

    if (!newInit.headers.Accept) {
      newInit.headers.Accept = 'application/json';
    }

    if (!newInit.headers['Content-Type']) {
      newInit.headers['Content-Type'] = 'application/json';
    }

    if (!newInit.headers.Authorization) {
      newInit.headers.Authorization = `Bearer ${userJwt}`;
    }

    return fetch(resource, newInit).then((res) => {
      if (res.status === 403) {
        try {
          localStorage.removeItem('jwt');
        } catch (e) {
          console.error(`Failed to remove 'jwt' from localStorage.`);
          console.error(e);
          console.error('Please refresh the page.');
        }
      }

      return res;
    });
  }

  function uncheckCheckboxes(parentIds) {
    parentIds.forEach(function (parentId) {
      const parentEl = document.getElementById(parentId);
      if (parentEl) {
        const inputs = parentEl.getElementsByTagName('input');
        for (let i = 0; i < inputs.length; i++) {
          const input = inputs[i];
          if (input.type.toLowerCase() === 'checkbox') {
            input.checked = false;
          }
        }
      }
    });
  }

  window.tpr = window.tpr || {};
  window.tpr.shared = {
    genSSettingsFromUi,
    genPSettingsFromUi,
    decodeSettingsString,
    populateUiFromPSettings,
    fetch: fetchWrapper,
    uncheckCheckboxes,
  };
})();<|MERGE_RESOLUTION|>--- conflicted
+++ resolved
@@ -376,13 +376,10 @@
       { id: 'openMapCheckbox' },
       { id: 'spinnerSpeedCheckbox' },
       { id: 'openDotCheckbox' },
-<<<<<<< HEAD
-=======
       { id: 'itemScarcityFieldset', bitLength: 2 },
       { id: 'damageMagFieldset', bitLength: 3 },
       { id: 'bonksDoDamageCheckbox' },
       { id: 'shuffleRewardsCheckbox' },
->>>>>>> e4b082c0
     ].map(({ id, bitLength }) => {
       const val = getVal(id);
       if (bitLength) {
@@ -724,11 +721,7 @@
       };
       const shufflePoes = processor.nextBoolean();
       res.poes = shufflePoes
-<<<<<<< HEAD
-        ? poeSettings.overworld
-=======
         ? poeSettings.all
->>>>>>> e4b082c0
         : poeSettings.vanilla;
     }
     processBasic({ id: 'shopItems' });
@@ -789,8 +782,6 @@
       processBasic({ id: 'increaseSpinnerSpeed' });
       processBasic({ id: 'openDot' });
     }
-<<<<<<< HEAD
-=======
     if (version >= 4) {
       processBasic({ id: 'itemScarcity', bitLength: 2 });
       processBasic({ id: 'damageMagnification', bitLength: 3 });
@@ -802,7 +793,6 @@
       res.bonksDoDamage = 0; // Vanilla
       res.shuffleRewards = 0; // Vanilla
     }
->>>>>>> e4b082c0
 
     res.startingItems = processor.nextEolList(9);
     res.excludedChecks = processor.nextEolList(9);
